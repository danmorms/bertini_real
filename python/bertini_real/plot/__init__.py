<<<<<<< HEAD
# Nicolle Ho
# University of Notre Dame
# Spring 2017

# Danielle Brake
# Fall 2018

# Dan Hessler
# University of Wisconsin, Eau Claire
# Fall 2018

# Foong Min Wong
# University of Wisconsin, Eau Claire
# Fall 2018

import os
from bertini_real.data import BRData
from bertini_real.surface import Surface, Curve
import bertini_real.util
import dill
import numpy as np
import matplotlib
# matplotlib.use('macosx')
import matplotlib.pyplot as plt
from mpl_toolkits.mplot3d import Axes3D
from mpl_toolkits.mplot3d.art3d import Poly3DCollection
from matplotlib.widgets import CheckButtons

print("using {} backend".format(matplotlib.get_backend()))


class StyleOptions(object):
    def __init__(self):
        self.line_thickness = 2  # there is no code using this yet.  write it.
        self.colormap = plt.cm.inferno


class VisibilityOptions(object):
    def __init__(self):
        self.vertices = True
        self.samples = True
        self.raw = True

        self.autorawsamples = True

        self.labels = False


class Options(object):
    def __init__(self):
        self.style = StyleOptions()
        self.visibility = VisibilityOptions()


class ReversableList(list):
    def reverse(self):
        return list(reversed(self))


class Plotter(object):
    def __init__(self, data=None, options=Options()):

        if data is None:
            self.decomposition = bertini_real.data.ReadMostRecent()
        else:
            self.decomposition = data

        self.options = options

    def plot(self):

        print("plotting object of dimension "
              + str(self.decomposition.dimension))

        self.make_figure()
        self.make_axes()

        self.main()

        self.label_axes()
        self.apply_title()

        rax = plt.axes([0.05, 0.4, 0.1, 0.15])
        check = CheckButtons(
            rax, ('showVerts', 'showSurface(unimplemented)'), (True, True))

        def func(label):
            if label == 'showVerts':
                # works but with hardcoded axes
                self.options.visibility.vertices = (
                    not self.options.visibility.vertices)
                self.ax.clear()
                self.main()
            elif label == 'showSurface(unimplemented)':
                if self.decomposition.dimension == 2:
                    self.decomposition.dimension = 0
                    print(self.decomposition.dimension)
                else:
                    self.decomposition.dimension = 2
                self.ax.clear()
                self.main()
                print('unimplemented')
            plt.draw()
        check.on_clicked(func)

        plt.show()

    def main(self):

        self.points = self.extract_points()

        if self.options.visibility.vertices:
            self.plot_vertices()

        if self.decomposition.dimension == 1:
            self.plot_curve()
        elif self.decomposition.dimension == 2:
            self.plot_surface()

    def make_figure(self):
        self.fig = plt.figure()

    def make_axes(self):
        if self.decomposition.num_variables == 2:
            self.ax = self.fig.add_subplot(1, 1, 1)
        else:
            self.ax = self.fig.add_subplot(1, 1, 1, projection='3d')

    def apply_title(self):
        plt.title(os.getcwd().split(os.sep)[-1])

    def label_axes(self):
        # todo: these should be set from the decomposition, not assumed to be x,y,z
        self.ax.set_xlabel("x")
        self.ax.set_ylabel("y")
        if self.decomposition.dimension is 2:
            self.ax.set_zlabel("z")

    '''
	renders all vertices

	todo: make them colored based on a function
	'''

    def plot_vertices(self):

        # refactored version
        xs, ys, zs = self.make_xyz()

        if self.decomposition.num_variables == 2:
            verts = self.ax.scatter(xs, ys)
        else:
            # alpha=0 makes it so the verts are plotted but are invisible
            # TODO: make this toggleable
            # https://matplotlib.org/examples/widgets/check_buttons.html
            verts = self.ax.scatter(xs, ys, zs,
                                    zdir='z', s=.1, alpha=1)

    # this works well for plot_vertices
    # how can we make it work well for all the other methods???
    # returns 3 separate lists

    def make_xyz(self):
        xs = []
        ys = []
        zs = []

        for v in self.decomposition.vertices:
            xs.append(v['point'][0].real)
            ys.append(v['point'][1].real)
            if self.decomposition.num_variables > 2:
                zs.append(v['point'][2].real)

        return xs, ys, zs

    # would this be a better implementation than make_xyz???
    # returns one list

    def extract_points(self):
        points = []

        # get this from plot_samples.py
        for v in self.decomposition.vertices:
            # allocate 3 buckets to q
            q = [None] * 3

            for i in range(3):
                # q[0],q[1],q[2]
                q[i] = v['point'][i].real
            points.append(q)

        return points

    def plot_curve(self):

        curve = self.decomposition.curve  # a local unpacking

        should_plot_raw = self.options.visibility.raw
        should_plot_samp = self.options.visibility.samples and curve.sampler_data is not None
        if self.options.visibility.autorawsamples:
            if should_plot_samp:
                should_plot_raw = False

        self.determine_nondegen_edges()

        if should_plot_raw:
            self.plot_raw_edges()

        if should_plot_samp:
            self.plot_edge_samples()

    def plot_raw_edges(self):
        curve = self.decomposition.curve  # a local unpacking

        num_nondegen_edges = len(self.nondegen)

        colormap = self.options.style.colormap
        color_list = [colormap(i)
                      for i in np.linspace(0, 1, num_nondegen_edges)]

        # instead of v['point']...etc look up into "self.points"
        for i in range(num_nondegen_edges):
            color = color_list[i]
            edge_index = self.nondegen[i]
            xs = []
            ys = []
            zs = []
            inds = curve.edges[edge_index]
            for i in inds:
                v = self.decomposition.vertices[i]
                xs.append(v['point'][0].real)
                ys.append(v['point'][1].real)
                if self.decomposition.num_variables > 2:
                    zs.append(v['point'][2].real)

            if self.decomposition.num_variables == 2:
                self.ax.plot(xs, ys, c=color)  # v['point'][
            else:
                self.ax.plot(xs, ys, zs, zdir='z', c=color)  # v['point']

    def plot_edge_samples(self):

        num_nondegen_edges = len(self.nondegen)

        colormap = self.options.style.colormap
        color_list = [colormap(i)
                      for i in np.linspace(0, 1, num_nondegen_edges)]

        for i in range(num_nondegen_edges):
            color = color_list[i]
            edge_index = self.nondegen[i]
            xs = []
            ys = []
            zs = []
            inds = self.decomposition.curve.sampler_data[edge_index]
            for i in inds:
                v = self.decomposition.vertices[i]
                xs.append(v['point'][0].real)
                ys.append(v['point'][1].real)
                if self.decomposition.num_variables > 2:
                    zs.append(v['point'][2].real)

            if self.decomposition.num_variables == 2:
                self.ax.plot(xs, ys, c=color)  # v['point'][
            else:
                self.ax.plot(xs, ys, zs, zdir='z', c=color)  # v['point']

    def determine_nondegen_edges(self):
        curve = self.decomposition.curve  # a local unpacking
        self.nondegen = []
        for i in range(curve.num_edges):
            e = curve.edges[i]
            if e[0] != e[1] != e[2]:
                self.nondegen.append(i)

    def plot_surface(self):
        surf = self.decomposition  # a local unpacking

        if self.options.visibility.samples:
            self.plot_surface_samples()

        if self.options.visibility.raw:
            self.plot_surface_raw()

    def plot_surface_samples(self):
        points = self.points

        tuples = self.decomposition.surface.surface_sampler_data

        colormap = self.options.style.colormap
        color_list = [colormap(i) for i in np.linspace(0, 1, len(tuples))]

        for i in range(len(tuples)):
            color = color_list[i]
            # Initialize T here

            T = []

            for tri in tuples[i]:
                f = int(tri[0])
                s = int(tri[1])
                t = int(tri[2])

                k = [points[f], points[s], points[t]]
                T.append(k)

            self.ax.add_collection3d(Poly3DCollection(T, facecolors=color))
            self.ax.set_xlim(-1, 1)
            self.ax.set_ylim(-1, 1)
            self.ax.set_zlim(-1, 1)

    def plot_surface_raw(self):

        points = self.points
        surf = self.decomposition.surface

        # store number of faces to num_faces
        num_faces = surf.num_faces

        # get raw data from surface
        # curr_face =surf.faces[0]
        num_total_faces = 0

        for ii in range(num_faces):
            # `for i in range(num_faces)`, you instead `for f_index in self.options.which_faces`
            # face = self.visibility.which_faces
            curr_face = surf.faces[ii]
            num_total_faces = num_total_faces + 2 * \
                (surf.faces[ii]['num left'] + surf.faces[ii]['num right'] + 2)

        num_total_faces = num_total_faces * 2

        total_face_index = 0
        # num left and left difference
        # which_faces
        # br_plotter.BRinfo.faces
        # br_plotter.options.which_faces(ii)
        for cc in range(num_faces):
            # for cc in range(self.options.which_faces):
            face = surf.faces[cc]
            # print(face)
            # list indices must be integers or slices, not dict
            if (face['middle slice index']) == -1:
                continue

            case = 1
            left_edge_counter = 0
            right_edge_counter = 0

            T = []

            while 1:

                # top edge
                if case == 1:
                    case += 1

                    if face['top'] < 0:
                        continue

                    curr_edge = -10
                    if(face['system top'] == 'input_critical_curve'):
                        # curr_edge = br_plotter.BRinfo.crit_curve.edges(br_plotter.BRinfo.faces(ii).top,:); # vector?
                        curr_edge = surf.critical_curve.edges[face['top']]
                    elif(face['system top'] == 'input_surf_sphere'):
                        # curr_edge = br_plotter.BRinfo.sphere_curve.edges(br_plotter.BRinfo.faces(ii).top,:);
                        curr_edge = surf.sphere_curve.edges[face['top']]
                    else:
                        for zz in range(len(surf.singular_curves)):
                            # if strcmp(br_plotter.BRinfo.singular_names{zz},br_plotter.BRinfo.faces(ii).system_top)
                            # cell array {zz} in python? (a list)
                            if(surf.faces.singular_names[zz] == face['system top']):
                                # hwo to grab edges from singular singular_curves
                                curr_edge = surf.faces.singular_curves[zz].edges[face['system top']]

                    # print(curr_edge)
                    # if (curr_edge[0]<0 and curr_edge[1]<0 and curr_edge[2]<0):
                    #  	continue

                    # normals
                    # reverse 3 elements list
                    # print(curr_edge)
                    curr_edge = ReversableList(curr_edge)
                    curr_edge = curr_edge.reverse()

                    # reverse() returns None
                    # curr_edge = curr_edge.reverse()
                    # curr_edge = curr_edge[[2,1,0]]

                ## bottom edge ##
                elif case == 2:
                    case += 1

                    if face['bottom'] < 0:
                        continue

                    curr_edge = -10
                    if(face['system bottom'] == 'input_critical_curve'):
                        # curr_edge = br_plotter.BRinfo.crit_curve.edges(br_plotter.BRinfo.faces(ii).bottom,:);
                        # vector?
                        curr_edge = surf.critical_curve.edges[face['bottom']]
                    elif(face['system bottom'] == 'input_surf_sphere'):
                        curr_edge = surf.sphere_curve.edges[face['bottom']]
                    else:
                        for zz in range(len(surf.singular_curves)):
                                # if strcmp(br_plotter.BRinfo.singular_names{zz},br_plotter.BRinfo.faces(ii).system_top)
                                # cell array {zz} in python? (a list)
                            if(surf.faces.singular_names[zz] == face['system bottom']):
                                # hwo to grab edges from singular singular_curves
                                curr_edge = surf.faces.singular_curves[zz].edges[face['system bottom']]

                    # if curr_edge < 0:
                    # 	continue

                ## left edge ##
                elif case == 3:
                    if left_edge_counter < face['num left']:
                        # if br_plotter.BRinfo.faces(ii).left(left_edge_counter)<0 %an error check
                        # how to pass the 'left_edge_counter'?
                        if face['left'][left_edge_counter] < 0:
                            continue

                        slice_ind = face['middle slice index']
                        # edge_ind = br_plotter.BRinfo.faces(ii).left(left_edge_counter);
                        edge_ind = face['left'][left_edge_counter]

                        # curr_edge = br_plotter.BRinfo.critpoint_slices{slice_ind}.edges(edge_ind,:);
                        curr_edge = surf.critical_point_slices[slice_ind].edges[edge_ind]

                        left_edge_counter = left_edge_counter + 1  # increment
                    else:
                        case = case + 1
                        continue

                ## right edge ##
                elif case == 4:
                    if right_edge_counter < face['num right']:
                        # if br_plotter.BRinfo.faces(ii).right(right_edge_counter)<0 %an error check
                        # how to pass the 'right_edge_counter'?
                        if face['right'][right_edge_counter] < 0:
                            continue

                        slice_ind = face['middle slice index'] + 1
                        # edge_ind = br_plotter.BRinfo.faces(ii).right(right_edge_counter);
                        edge_ind = face['right'][right_edge_counter]

                        # curr_edge = br_plotter.BRinfo.critpoint_slices{slice_ind}.edges(edge_ind,:);
                        curr_edge = surf.critical_point_slices[slice_ind].edges[edge_ind]

                        right_edge_counter = right_edge_counter + 1  # increment

                        curr_edge = ReversableList(curr_edge)
                        curr_edge = curr_edge.reverse()

                        # ## how to translate

                    else:
                        case = case + 1
                        continue

                ## last case ##
                elif case == 5:
                    break
            # make two triangles , use the midpoint (swap the values for k)
            # t1 = [curr_edge[0], curr_edge[1], face['midpoint']]
            # t2 = [curr_edge[1], curr_edge[2], face['midpoint']]

            t1 = [points[curr_edge[0]], points[curr_edge[1]],
                  points[face['midpoint']]]
            t2 = [points[curr_edge[1]], points[curr_edge[2]],
                  points[face['midpoint']]]

            # store them into objs, stl writing
            # br_plotter.fv.faces(total_face_index,:) = t1;
            # br_plotter.fv.faces(total_face_index+1,:) = t2;

            k = [points[curr_edge[0]], points[curr_edge[1]], points[curr_edge[2]]]
            T.append(k)
            # T.append(t1)
            # T.append(t2)

            self.ax.add_collection3d(Poly3DCollection(T))
            # print("plot_surface_raw unimplemented")


def plot(data=None, options=Options()):

    b = Plotter(data, options=options)
    b.plot()
    return b
=======
# Nicolle Ho
# University of Notre Dame
# Spring 2017

# Danielle Brake
# Fall 2018

# Dan Hessler
# University of Wisconsin, Eau Claire
# Fall 2018

# Foong Min Wong
# University of Wisconsin, Eau Claire
# Fall 2018

import os
from bertini_real.data import BRData
from bertini_real.surface import Surface, Curve
import bertini_real.util
import dill
import numpy as np
import matplotlib
# change backend with this line, if desired
# matplotlib.use('macosx')
import matplotlib.pyplot as plt
from mpl_toolkits.mplot3d import Axes3D
from mpl_toolkits.mplot3d.art3d import Poly3DCollection
from matplotlib.widgets import CheckButtons

# print("using {} backend".format(matplotlib.get_backend()))


class StyleOptions(object):
    def __init__(self):
        self.line_thickness = 2  # there is no code using this yet.  write it.
        self.colormap = plt.cm.inferno


class VisibilityOptions(object):
    def __init__(self):
        self.vertices = True
        self.samples = True
        self.raw = True

        self.autorawsamples = True

        self.labels = False


class Options(object):
    def __init__(self):
        self.style = StyleOptions()
        self.visibility = VisibilityOptions()


class Plotter(object):
    def __init__(self, data=None, options=Options()):

        if data is None:
            self.decomposition = bertini_real.data.ReadMostRecent()
        else:
            self.decomposition = data

        self.options = options

    def plot(self):

        print("plotting object of dimension " +
              str(self.decomposition.dimension))

        self.make_figure()
        self.make_axes()

        self.main()

        self.label_axes()

        # I would love to move this to its own method, but I
        # don't think that is possible with the limiations of
        # matplotlib

        # can this be done with async??

        # Create our check boxes

        # These four coordinates specify the position of the checkboxes
        rax = plt.axes([0.05, 0.4, 0.2, 0.15])
        check = CheckButtons(rax, ('Vertices', 'Surface', 'Raw Surface'),
                                    (True, True, False))

        def func(label):
            if label == 'Vertices':
                # works but with hardcoded axes
                self.options.visibility.vertices = (not self.options.visibility.vertices)
                self.ax.clear()
                self.replot()
            elif label == 'Surface':
                self.options.visibility.samples = (not self.options.visibility.samples)
                self.ax.clear()
                self.replot()
            elif label == 'Raw Surface':
                self.options.visibility.raw = (not self.options.visibility.raw)
                self.ax.clear()
                self.replot()

            plt.draw()
        check.on_clicked(func)

        self.apply_title()

        plt.show()

    def main(self):

        self.points = self.extract_points()

        if self.options.visibility.vertices:
            self.plot_vertices()

        if self.decomposition.dimension == 1:
            self.plot_curve()
        elif self.decomposition.dimension == 2:
            self.plot_surface()

    def make_figure(self):
        self.fig = plt.figure()

    def make_axes(self):
        if self.decomposition.num_variables == 2:
            self.ax = self.fig.add_subplot(1, 1, 1)
        else:
            self.ax = self.fig.add_subplot(1, 1, 1, projection='3d')

    def apply_title(self):
        plt.title(os.getcwd().split(os.sep)[-1])

    def replot(self):
        self.main()
        self.label_axes()
        self.apply_title()

    def label_axes(self):
        # todo: these should be set from the decomposition, not assumed to be x,y,z
        self.ax.set_xlabel("x")
        self.ax.set_ylabel("y")
        if self.decomposition.dimension is 2:
            self.ax.set_zlabel("z")

    '''
	renders all vertices

	todo: make them colored based on a function
	'''

    def plot_vertices(self):

        # refactored version
        xs, ys, zs = self.make_xyz()

        if self.decomposition.num_variables == 2:
            verts = self.ax.scatter(xs, ys)
        else:
            verts = self.ax.scatter(xs, ys, zs,
                            zdir='z', s=.1, alpha=1)

    # this works well for plot_vertices
    # how can we make it work well for all the other methods???
    # returns 3 separate lists

    def make_xyz(self):
        xs = []
        ys = []
        zs = []

        for v in self.decomposition.vertices:
            xs.append(v['point'][0].real)
            ys.append(v['point'][1].real)
            if self.decomposition.num_variables > 2:
                zs.append(v['point'][2].real)

        return xs, ys, zs

    # would this be a better implementation than make_xyz???
    # returns one list

    def extract_points(self):
        points = []

        # get this from plot_samples.py
        for v in self.decomposition.vertices:
            # allocate 3 buckets to q
            q = [None] * 3

            for i in range(3):
                # q[0],q[1],q[2]
                q[i] = v['point'][i].real
            points.append(q)

        return points

    def plot_curve(self):

        curve = self.decomposition.curve  # a local unpacking

        should_plot_raw = self.options.visibility.raw
        should_plot_samp = self.options.visibility.samples and curve.sampler_data is not None
        if self.options.visibility.autorawsamples:
            if should_plot_samp:
                should_plot_raw = False

        self.determine_nondegen_edges()

        if should_plot_raw:
            self.plot_raw_edges()

        if should_plot_samp:
            self.plot_edge_samples()

    def plot_raw_edges(self):
        curve = self.decomposition.curve  # a local unpacking

        num_nondegen_edges = len(self.nondegen)

        colormap = self.options.style.colormap
        color_list = [colormap(i)
                      for i in np.linspace(0, 1, num_nondegen_edges)]

        # instead of v['point']...etc look up into "self.points"
        for i in range(num_nondegen_edges):
            color = color_list[i]
            edge_index = self.nondegen[i]
            xs = []
            ys = []
            zs = []
            inds = curve.edges[edge_index]
            for i in inds:
                v = self.decomposition.vertices[i]
                xs.append(v['point'][0].real)
                ys.append(v['point'][1].real)
                if self.decomposition.num_variables > 2:
                    zs.append(v['point'][2].real)

            if self.decomposition.num_variables == 2:
                self.ax.plot(xs, ys, c=color)  # v['point'][
            else:
                self.ax.plot(xs, ys, zs, zdir='z', c=color)  # v['point']

    def plot_edge_samples(self):

        num_nondegen_edges = len(self.nondegen)

        colormap = self.options.style.colormap
        color_list = [colormap(i)
                      for i in np.linspace(0, 1, num_nondegen_edges)]

        for i in range(num_nondegen_edges):
            color = color_list[i]
            edge_index = self.nondegen[i]
            xs = []
            ys = []
            zs = []
            inds = self.decomposition.curve.sampler_data[edge_index]
            for i in inds:
                v = self.decomposition.vertices[i]
                xs.append(v['point'][0].real)
                ys.append(v['point'][1].real)
                if self.decomposition.num_variables > 2:
                    zs.append(v['point'][2].real)

            if self.decomposition.num_variables == 2:
                self.ax.plot(xs, ys, c=color)  # v['point'][
            else:
                self.ax.plot(xs, ys, zs, zdir='z', c=color)  # v['point']

    def determine_nondegen_edges(self):
        curve = self.decomposition.curve  # a local unpacking
        self.nondegen = []
        for i in range(curve.num_edges):
            e = curve.edges[i]
            if e[0] != e[1] != e[2]:
                self.nondegen.append(i)

    def plot_surface(self):
        surf = self.decomposition

        if self.options.visibility.samples:
            self.plot_surface_samples()

        if self.options.visibility.raw:
            self.plot_surface_raw()

    def plot_surface_samples(self):
        points = self.points

        tuples = self.decomposition.surface.surface_sampler_data

        colormap = self.options.style.colormap
        color_list = [colormap(i) for i in np.linspace(0, 1, len(tuples))]

        for i in range(len(tuples)):
            color = color_list[i]
            # Initialize T here

            T = []

            for tri in tuples[i]:
                f = int(tri[0])
                s = int(tri[1])
                t = int(tri[2])

                k = [points[f], points[s], points[t]]
                T.append(k)

            self.ax.add_collection3d(Poly3DCollection(T, facecolors=color))
            self.ax.set_xlim(-1,1)
            self.ax.set_ylim(-1,1)
            self.ax.set_zlim(-1,1)

    def plot_surface_raw(self):
        print("plot_surface_raw unimplemented")
        # found in plot_faces.m


def plot(data=None, options=Options()):

    b = Plotter(data, options=options)
    b.plot()
    return b
>>>>>>> 56536e3e
<|MERGE_RESOLUTION|>--- conflicted
+++ resolved
@@ -1,4 +1,3 @@
-<<<<<<< HEAD
 # Nicolle Ho
 # University of Notre Dame
 # Spring 2017
@@ -21,13 +20,14 @@
 import dill
 import numpy as np
 import matplotlib
+# change backend with this line, if desired
 # matplotlib.use('macosx')
 import matplotlib.pyplot as plt
 from mpl_toolkits.mplot3d import Axes3D
 from mpl_toolkits.mplot3d.art3d import Poly3DCollection
 from matplotlib.widgets import CheckButtons
 
-print("using {} backend".format(matplotlib.get_backend()))
+# print("using {} backend".format(matplotlib.get_backend()))
 
 
 class StyleOptions(object):
@@ -53,11 +53,6 @@
         self.visibility = VisibilityOptions()
 
 
-class ReversableList(list):
-    def reverse(self):
-        return list(reversed(self))
-
-
 class Plotter(object):
     def __init__(self, data=None, options=Options()):
 
@@ -70,8 +65,8 @@
 
     def plot(self):
 
-        print("plotting object of dimension "
-              + str(self.decomposition.dimension))
+        print("plotting object of dimension " +
+              str(self.decomposition.dimension))
 
         self.make_figure()
         self.make_axes()
@@ -79,30 +74,39 @@
         self.main()
 
         self.label_axes()
-        self.apply_title()
-
-        rax = plt.axes([0.05, 0.4, 0.1, 0.15])
-        check = CheckButtons(
-            rax, ('showVerts', 'showSurface(unimplemented)'), (True, True))
+
+        # I would love to move this to its own method, but I
+        # don't think that is possible with the limiations of
+        # matplotlib
+
+        # can this be done with async??
+
+        # Create our check boxes
+
+        # These four coordinates specify the position of the checkboxes
+        rax = plt.axes([0.05, 0.4, 0.2, 0.15])
+        check = CheckButtons(rax, ('Vertices', 'Surface', 'Raw Surface'),
+                                    (True, True, False))
 
         def func(label):
-            if label == 'showVerts':
+            if label == 'Vertices':
                 # works but with hardcoded axes
-                self.options.visibility.vertices = (
-                    not self.options.visibility.vertices)
+                self.options.visibility.vertices = (not self.options.visibility.vertices)
                 self.ax.clear()
-                self.main()
-            elif label == 'showSurface(unimplemented)':
-                if self.decomposition.dimension == 2:
-                    self.decomposition.dimension = 0
-                    print(self.decomposition.dimension)
-                else:
-                    self.decomposition.dimension = 2
+                self.replot()
+            elif label == 'Surface':
+                self.options.visibility.samples = (not self.options.visibility.samples)
                 self.ax.clear()
-                self.main()
-                print('unimplemented')
+                self.replot()
+            elif label == 'Raw Surface':
+                self.options.visibility.raw = (not self.options.visibility.raw)
+                self.ax.clear()
+                self.replot()
+
             plt.draw()
         check.on_clicked(func)
+
+        self.apply_title()
 
         plt.show()
 
@@ -129,6 +133,11 @@
 
     def apply_title(self):
         plt.title(os.getcwd().split(os.sep)[-1])
+
+    def replot(self):
+        self.main()
+        self.label_axes()
+        self.apply_title()
 
     def label_axes(self):
         # todo: these should be set from the decomposition, not assumed to be x,y,z
@@ -151,11 +160,8 @@
         if self.decomposition.num_variables == 2:
             verts = self.ax.scatter(xs, ys)
         else:
-            # alpha=0 makes it so the verts are plotted but are invisible
-            # TODO: make this toggleable
-            # https://matplotlib.org/examples/widgets/check_buttons.html
             verts = self.ax.scatter(xs, ys, zs,
-                                    zdir='z', s=.1, alpha=1)
+                            zdir='z', s=.1, alpha=1)
 
     # this works well for plot_vertices
     # how can we make it work well for all the other methods???
@@ -275,7 +281,7 @@
                 self.nondegen.append(i)
 
     def plot_surface(self):
-        surf = self.decomposition  # a local unpacking
+        surf = self.decomposition
 
         if self.options.visibility.samples:
             self.plot_surface_samples()
@@ -306,504 +312,6 @@
                 T.append(k)
 
             self.ax.add_collection3d(Poly3DCollection(T, facecolors=color))
-            self.ax.set_xlim(-1, 1)
-            self.ax.set_ylim(-1, 1)
-            self.ax.set_zlim(-1, 1)
-
-    def plot_surface_raw(self):
-
-        points = self.points
-        surf = self.decomposition.surface
-
-        # store number of faces to num_faces
-        num_faces = surf.num_faces
-
-        # get raw data from surface
-        # curr_face =surf.faces[0]
-        num_total_faces = 0
-
-        for ii in range(num_faces):
-            # `for i in range(num_faces)`, you instead `for f_index in self.options.which_faces`
-            # face = self.visibility.which_faces
-            curr_face = surf.faces[ii]
-            num_total_faces = num_total_faces + 2 * \
-                (surf.faces[ii]['num left'] + surf.faces[ii]['num right'] + 2)
-
-        num_total_faces = num_total_faces * 2
-
-        total_face_index = 0
-        # num left and left difference
-        # which_faces
-        # br_plotter.BRinfo.faces
-        # br_plotter.options.which_faces(ii)
-        for cc in range(num_faces):
-            # for cc in range(self.options.which_faces):
-            face = surf.faces[cc]
-            # print(face)
-            # list indices must be integers or slices, not dict
-            if (face['middle slice index']) == -1:
-                continue
-
-            case = 1
-            left_edge_counter = 0
-            right_edge_counter = 0
-
-            T = []
-
-            while 1:
-
-                # top edge
-                if case == 1:
-                    case += 1
-
-                    if face['top'] < 0:
-                        continue
-
-                    curr_edge = -10
-                    if(face['system top'] == 'input_critical_curve'):
-                        # curr_edge = br_plotter.BRinfo.crit_curve.edges(br_plotter.BRinfo.faces(ii).top,:); # vector?
-                        curr_edge = surf.critical_curve.edges[face['top']]
-                    elif(face['system top'] == 'input_surf_sphere'):
-                        # curr_edge = br_plotter.BRinfo.sphere_curve.edges(br_plotter.BRinfo.faces(ii).top,:);
-                        curr_edge = surf.sphere_curve.edges[face['top']]
-                    else:
-                        for zz in range(len(surf.singular_curves)):
-                            # if strcmp(br_plotter.BRinfo.singular_names{zz},br_plotter.BRinfo.faces(ii).system_top)
-                            # cell array {zz} in python? (a list)
-                            if(surf.faces.singular_names[zz] == face['system top']):
-                                # hwo to grab edges from singular singular_curves
-                                curr_edge = surf.faces.singular_curves[zz].edges[face['system top']]
-
-                    # print(curr_edge)
-                    # if (curr_edge[0]<0 and curr_edge[1]<0 and curr_edge[2]<0):
-                    #  	continue
-
-                    # normals
-                    # reverse 3 elements list
-                    # print(curr_edge)
-                    curr_edge = ReversableList(curr_edge)
-                    curr_edge = curr_edge.reverse()
-
-                    # reverse() returns None
-                    # curr_edge = curr_edge.reverse()
-                    # curr_edge = curr_edge[[2,1,0]]
-
-                ## bottom edge ##
-                elif case == 2:
-                    case += 1
-
-                    if face['bottom'] < 0:
-                        continue
-
-                    curr_edge = -10
-                    if(face['system bottom'] == 'input_critical_curve'):
-                        # curr_edge = br_plotter.BRinfo.crit_curve.edges(br_plotter.BRinfo.faces(ii).bottom,:);
-                        # vector?
-                        curr_edge = surf.critical_curve.edges[face['bottom']]
-                    elif(face['system bottom'] == 'input_surf_sphere'):
-                        curr_edge = surf.sphere_curve.edges[face['bottom']]
-                    else:
-                        for zz in range(len(surf.singular_curves)):
-                                # if strcmp(br_plotter.BRinfo.singular_names{zz},br_plotter.BRinfo.faces(ii).system_top)
-                                # cell array {zz} in python? (a list)
-                            if(surf.faces.singular_names[zz] == face['system bottom']):
-                                # hwo to grab edges from singular singular_curves
-                                curr_edge = surf.faces.singular_curves[zz].edges[face['system bottom']]
-
-                    # if curr_edge < 0:
-                    # 	continue
-
-                ## left edge ##
-                elif case == 3:
-                    if left_edge_counter < face['num left']:
-                        # if br_plotter.BRinfo.faces(ii).left(left_edge_counter)<0 %an error check
-                        # how to pass the 'left_edge_counter'?
-                        if face['left'][left_edge_counter] < 0:
-                            continue
-
-                        slice_ind = face['middle slice index']
-                        # edge_ind = br_plotter.BRinfo.faces(ii).left(left_edge_counter);
-                        edge_ind = face['left'][left_edge_counter]
-
-                        # curr_edge = br_plotter.BRinfo.critpoint_slices{slice_ind}.edges(edge_ind,:);
-                        curr_edge = surf.critical_point_slices[slice_ind].edges[edge_ind]
-
-                        left_edge_counter = left_edge_counter + 1  # increment
-                    else:
-                        case = case + 1
-                        continue
-
-                ## right edge ##
-                elif case == 4:
-                    if right_edge_counter < face['num right']:
-                        # if br_plotter.BRinfo.faces(ii).right(right_edge_counter)<0 %an error check
-                        # how to pass the 'right_edge_counter'?
-                        if face['right'][right_edge_counter] < 0:
-                            continue
-
-                        slice_ind = face['middle slice index'] + 1
-                        # edge_ind = br_plotter.BRinfo.faces(ii).right(right_edge_counter);
-                        edge_ind = face['right'][right_edge_counter]
-
-                        # curr_edge = br_plotter.BRinfo.critpoint_slices{slice_ind}.edges(edge_ind,:);
-                        curr_edge = surf.critical_point_slices[slice_ind].edges[edge_ind]
-
-                        right_edge_counter = right_edge_counter + 1  # increment
-
-                        curr_edge = ReversableList(curr_edge)
-                        curr_edge = curr_edge.reverse()
-
-                        # ## how to translate
-
-                    else:
-                        case = case + 1
-                        continue
-
-                ## last case ##
-                elif case == 5:
-                    break
-            # make two triangles , use the midpoint (swap the values for k)
-            # t1 = [curr_edge[0], curr_edge[1], face['midpoint']]
-            # t2 = [curr_edge[1], curr_edge[2], face['midpoint']]
-
-            t1 = [points[curr_edge[0]], points[curr_edge[1]],
-                  points[face['midpoint']]]
-            t2 = [points[curr_edge[1]], points[curr_edge[2]],
-                  points[face['midpoint']]]
-
-            # store them into objs, stl writing
-            # br_plotter.fv.faces(total_face_index,:) = t1;
-            # br_plotter.fv.faces(total_face_index+1,:) = t2;
-
-            k = [points[curr_edge[0]], points[curr_edge[1]], points[curr_edge[2]]]
-            T.append(k)
-            # T.append(t1)
-            # T.append(t2)
-
-            self.ax.add_collection3d(Poly3DCollection(T))
-            # print("plot_surface_raw unimplemented")
-
-
-def plot(data=None, options=Options()):
-
-    b = Plotter(data, options=options)
-    b.plot()
-    return b
-=======
-# Nicolle Ho
-# University of Notre Dame
-# Spring 2017
-
-# Danielle Brake
-# Fall 2018
-
-# Dan Hessler
-# University of Wisconsin, Eau Claire
-# Fall 2018
-
-# Foong Min Wong
-# University of Wisconsin, Eau Claire
-# Fall 2018
-
-import os
-from bertini_real.data import BRData
-from bertini_real.surface import Surface, Curve
-import bertini_real.util
-import dill
-import numpy as np
-import matplotlib
-# change backend with this line, if desired
-# matplotlib.use('macosx')
-import matplotlib.pyplot as plt
-from mpl_toolkits.mplot3d import Axes3D
-from mpl_toolkits.mplot3d.art3d import Poly3DCollection
-from matplotlib.widgets import CheckButtons
-
-# print("using {} backend".format(matplotlib.get_backend()))
-
-
-class StyleOptions(object):
-    def __init__(self):
-        self.line_thickness = 2  # there is no code using this yet.  write it.
-        self.colormap = plt.cm.inferno
-
-
-class VisibilityOptions(object):
-    def __init__(self):
-        self.vertices = True
-        self.samples = True
-        self.raw = True
-
-        self.autorawsamples = True
-
-        self.labels = False
-
-
-class Options(object):
-    def __init__(self):
-        self.style = StyleOptions()
-        self.visibility = VisibilityOptions()
-
-
-class Plotter(object):
-    def __init__(self, data=None, options=Options()):
-
-        if data is None:
-            self.decomposition = bertini_real.data.ReadMostRecent()
-        else:
-            self.decomposition = data
-
-        self.options = options
-
-    def plot(self):
-
-        print("plotting object of dimension " +
-              str(self.decomposition.dimension))
-
-        self.make_figure()
-        self.make_axes()
-
-        self.main()
-
-        self.label_axes()
-
-        # I would love to move this to its own method, but I
-        # don't think that is possible with the limiations of
-        # matplotlib
-
-        # can this be done with async??
-
-        # Create our check boxes
-
-        # These four coordinates specify the position of the checkboxes
-        rax = plt.axes([0.05, 0.4, 0.2, 0.15])
-        check = CheckButtons(rax, ('Vertices', 'Surface', 'Raw Surface'),
-                                    (True, True, False))
-
-        def func(label):
-            if label == 'Vertices':
-                # works but with hardcoded axes
-                self.options.visibility.vertices = (not self.options.visibility.vertices)
-                self.ax.clear()
-                self.replot()
-            elif label == 'Surface':
-                self.options.visibility.samples = (not self.options.visibility.samples)
-                self.ax.clear()
-                self.replot()
-            elif label == 'Raw Surface':
-                self.options.visibility.raw = (not self.options.visibility.raw)
-                self.ax.clear()
-                self.replot()
-
-            plt.draw()
-        check.on_clicked(func)
-
-        self.apply_title()
-
-        plt.show()
-
-    def main(self):
-
-        self.points = self.extract_points()
-
-        if self.options.visibility.vertices:
-            self.plot_vertices()
-
-        if self.decomposition.dimension == 1:
-            self.plot_curve()
-        elif self.decomposition.dimension == 2:
-            self.plot_surface()
-
-    def make_figure(self):
-        self.fig = plt.figure()
-
-    def make_axes(self):
-        if self.decomposition.num_variables == 2:
-            self.ax = self.fig.add_subplot(1, 1, 1)
-        else:
-            self.ax = self.fig.add_subplot(1, 1, 1, projection='3d')
-
-    def apply_title(self):
-        plt.title(os.getcwd().split(os.sep)[-1])
-
-    def replot(self):
-        self.main()
-        self.label_axes()
-        self.apply_title()
-
-    def label_axes(self):
-        # todo: these should be set from the decomposition, not assumed to be x,y,z
-        self.ax.set_xlabel("x")
-        self.ax.set_ylabel("y")
-        if self.decomposition.dimension is 2:
-            self.ax.set_zlabel("z")
-
-    '''
-	renders all vertices
-
-	todo: make them colored based on a function
-	'''
-
-    def plot_vertices(self):
-
-        # refactored version
-        xs, ys, zs = self.make_xyz()
-
-        if self.decomposition.num_variables == 2:
-            verts = self.ax.scatter(xs, ys)
-        else:
-            verts = self.ax.scatter(xs, ys, zs,
-                            zdir='z', s=.1, alpha=1)
-
-    # this works well for plot_vertices
-    # how can we make it work well for all the other methods???
-    # returns 3 separate lists
-
-    def make_xyz(self):
-        xs = []
-        ys = []
-        zs = []
-
-        for v in self.decomposition.vertices:
-            xs.append(v['point'][0].real)
-            ys.append(v['point'][1].real)
-            if self.decomposition.num_variables > 2:
-                zs.append(v['point'][2].real)
-
-        return xs, ys, zs
-
-    # would this be a better implementation than make_xyz???
-    # returns one list
-
-    def extract_points(self):
-        points = []
-
-        # get this from plot_samples.py
-        for v in self.decomposition.vertices:
-            # allocate 3 buckets to q
-            q = [None] * 3
-
-            for i in range(3):
-                # q[0],q[1],q[2]
-                q[i] = v['point'][i].real
-            points.append(q)
-
-        return points
-
-    def plot_curve(self):
-
-        curve = self.decomposition.curve  # a local unpacking
-
-        should_plot_raw = self.options.visibility.raw
-        should_plot_samp = self.options.visibility.samples and curve.sampler_data is not None
-        if self.options.visibility.autorawsamples:
-            if should_plot_samp:
-                should_plot_raw = False
-
-        self.determine_nondegen_edges()
-
-        if should_plot_raw:
-            self.plot_raw_edges()
-
-        if should_plot_samp:
-            self.plot_edge_samples()
-
-    def plot_raw_edges(self):
-        curve = self.decomposition.curve  # a local unpacking
-
-        num_nondegen_edges = len(self.nondegen)
-
-        colormap = self.options.style.colormap
-        color_list = [colormap(i)
-                      for i in np.linspace(0, 1, num_nondegen_edges)]
-
-        # instead of v['point']...etc look up into "self.points"
-        for i in range(num_nondegen_edges):
-            color = color_list[i]
-            edge_index = self.nondegen[i]
-            xs = []
-            ys = []
-            zs = []
-            inds = curve.edges[edge_index]
-            for i in inds:
-                v = self.decomposition.vertices[i]
-                xs.append(v['point'][0].real)
-                ys.append(v['point'][1].real)
-                if self.decomposition.num_variables > 2:
-                    zs.append(v['point'][2].real)
-
-            if self.decomposition.num_variables == 2:
-                self.ax.plot(xs, ys, c=color)  # v['point'][
-            else:
-                self.ax.plot(xs, ys, zs, zdir='z', c=color)  # v['point']
-
-    def plot_edge_samples(self):
-
-        num_nondegen_edges = len(self.nondegen)
-
-        colormap = self.options.style.colormap
-        color_list = [colormap(i)
-                      for i in np.linspace(0, 1, num_nondegen_edges)]
-
-        for i in range(num_nondegen_edges):
-            color = color_list[i]
-            edge_index = self.nondegen[i]
-            xs = []
-            ys = []
-            zs = []
-            inds = self.decomposition.curve.sampler_data[edge_index]
-            for i in inds:
-                v = self.decomposition.vertices[i]
-                xs.append(v['point'][0].real)
-                ys.append(v['point'][1].real)
-                if self.decomposition.num_variables > 2:
-                    zs.append(v['point'][2].real)
-
-            if self.decomposition.num_variables == 2:
-                self.ax.plot(xs, ys, c=color)  # v['point'][
-            else:
-                self.ax.plot(xs, ys, zs, zdir='z', c=color)  # v['point']
-
-    def determine_nondegen_edges(self):
-        curve = self.decomposition.curve  # a local unpacking
-        self.nondegen = []
-        for i in range(curve.num_edges):
-            e = curve.edges[i]
-            if e[0] != e[1] != e[2]:
-                self.nondegen.append(i)
-
-    def plot_surface(self):
-        surf = self.decomposition
-
-        if self.options.visibility.samples:
-            self.plot_surface_samples()
-
-        if self.options.visibility.raw:
-            self.plot_surface_raw()
-
-    def plot_surface_samples(self):
-        points = self.points
-
-        tuples = self.decomposition.surface.surface_sampler_data
-
-        colormap = self.options.style.colormap
-        color_list = [colormap(i) for i in np.linspace(0, 1, len(tuples))]
-
-        for i in range(len(tuples)):
-            color = color_list[i]
-            # Initialize T here
-
-            T = []
-
-            for tri in tuples[i]:
-                f = int(tri[0])
-                s = int(tri[1])
-                t = int(tri[2])
-
-                k = [points[f], points[s], points[t]]
-                T.append(k)
-
-            self.ax.add_collection3d(Poly3DCollection(T, facecolors=color))
             self.ax.set_xlim(-1,1)
             self.ax.set_ylim(-1,1)
             self.ax.set_zlim(-1,1)
@@ -817,5 +325,4 @@
 
     b = Plotter(data, options=options)
     b.plot()
-    return b
->>>>>>> 56536e3e
+    return b