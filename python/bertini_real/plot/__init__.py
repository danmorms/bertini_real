#Nicolle Ho
#University of Notre Dame
#Spring 2017

# Danielle Brake
# Fall 2018

import os
from bertini_real.data import BRData
from bertini_real.surface import Surface, Curve
import bertini_real.util
import dill
import numpy as np
import matplotlib.pyplot as plt
from mpl_toolkits.mplot3d import Axes3D
from mpl_toolkits.mplot3d.art3d import Poly3DCollection



class StyleOptions(object):
	def __init__(self):
		self.line_thickness = 2 # there is no code using this yet.  write it.
		self.colormap = plt.cm.inferno

class VisibilityOptions(object):
	def __init__(self):
		self.vertices = True
		self.samples = True
		self.raw = True

		self.autorawsamples = True

		self.labels = False


class Options(object):
	def __init__(self):
		self.style = StyleOptions()
		self.visibility = VisibilityOptions()


class Plotter(object):
	def __init__(self, data = None, options = Options()):

		if data is None:
			self.decomposition = bertini_real.data.ReadMostRecent()
		else:
			self.decomposition = data

		self.options = options



	def plot(self):

		print("plotting object of dimension " + str(self.decomposition.dimension))
		
		self.make_figure()
		self.make_axes()
			
		self.main()
		

		self.label_axes()
		self.apply_title()


		plt.show()



	def main(self):

		self.points = self.extractPoints()

		if self.options.visibility.vertices:
			self.plot_vertices()

		if self.decomposition.dimension == 1:
			self.plot_curve()
		elif self.decomposition.dimension == 2:
			self.plot_surface()

<<<<<<< HEAD
=======
	def extractPoints(self):
		points = []
>>>>>>> 1545e607

		# get this from plot_samples.py
		for v in self.decomposition.vertices:
			#allocate 3 buckets to q
			q=[None]*3

			for i in range(3):
				#q[0],q[1],q[2]
				q[i]=v['point'][i].real
			points.append(q)

		return points
		

	def make_figure(self):
		self.fig = plt.figure()

	def make_figure(self):
		self.fig = plt.figure()


	def make_axes(self):
		if self.decomposition.num_variables==2:
			self.ax = self.fig.add_subplot(1,1,1)
		else:
			self.ax = self.fig.add_subplot(1,1,1, projection='3d')

	def apply_title(self):
		plt.title(os.getcwd().split(os.sep)[-1])


	def label_axes(self):
		#todo: these should be set from the decomposition, not assumed to be x,y,z
		self.ax.set_xlabel("x")
		self.ax.set_ylabel("y")
		if self.decomposition.dimension is 2:
			self.ax.set_zlabel("z")

	





	'''
	renders all vertices

	todo: make them colored based on a function
	'''
	def plot_vertices(self):
<<<<<<< HEAD
=======

		# # refacotred version
		# # this may have fucked it up??
		# points = self.points
		# edit: this does fuck it up

		# if self.decomposition.num_variables==2:
		# 	self.ax.scatter(points[0], points[1])
		# else:
		# 	self.ax.scatter(points[0], points[1], points[2],
		# 					zdir='z', s=5, c=None, depthshade=True)
>>>>>>> 1545e607

		xs = []
		ys = []
		zs = []

		for v in self.decomposition.vertices:
			xs.append(v['point'][0].real)
			ys.append(v['point'][1].real)

			if self.decomposition.num_variables>2:
				zs.append(v['point'][2].real)


		if self.decomposition.num_variables==2:
			self.ax.scatter(xs, ys)#v['point'][
		else:
			self.ax.scatter(xs, ys, zs, zdir='z', s=5, c=None, depthshade=True)#v['point'][






	def plot_curve(self):
		
		curve = self.decomposition.curve # a local unpacking

		should_plot_raw = self.options.visibility.raw
		should_plot_samp = self.options.visibility.samples and curve.sampler_data is not None
		if self.options.visibility.autorawsamples:
			if should_plot_samp:
				should_plot_raw = False;

		self.determine_nondegen_edges()

		if should_plot_raw:
			self.plot_raw_edges()

		
		if should_plot_samp:
			self.plot_edge_samples()
	

	def plot_raw_edges(self):
		curve = self.decomposition.curve # a local unpacking

		num_nondegen_edges = len(self.nondegen)

		colormap = self.options.style.colormap
		color_list=[colormap(i) for i in np.linspace(0, 1,num_nondegen_edges)]

		# instead of v['point']...etc look up into "self.points"
		for i in range(num_nondegen_edges):
			color=color_list[i]
			edge_index = self.nondegen[i]
			xs=[]
			ys=[]
			zs=[]
			inds = curve.edges[edge_index]
			for i in inds:
				v = self.decomposition.vertices[i]
				xs.append(v['point'][0].real)
				ys.append(v['point'][1].real)
				if self.decomposition.num_variables>2:
					zs.append(v['point'][2].real)

			if self.decomposition.num_variables==2:
				self.ax.plot(xs, ys, c=color)#v['point'][
			else:
				self.ax.plot(xs, ys, zs, zdir='z', c=color)#v['point']


	def plot_edge_samples(self):

		num_nondegen_edges = len(self.nondegen)

		colormap = self.options.style.colormap
		color_list=[colormap(i) for i in np.linspace(0, 1,num_nondegen_edges)]

		for i in range(num_nondegen_edges):
			color=color_list[i]
			edge_index = self.nondegen[i]
			xs=[]
			ys=[]
			zs=[]
			inds = self.decomposition.curve.sampler_data[edge_index]
			for i in inds:
				v = self.decomposition.vertices[i]
				xs.append(v['point'][0].real)
				ys.append(v['point'][1].real)
				if self.decomposition.num_variables>2:
					zs.append(v['point'][2].real)

			if self.decomposition.num_variables==2:
				self.ax.plot(xs, ys, c=color)#v['point'][
			else:
				self.ax.plot(xs, ys, zs, zdir='z', c=color)#v['point']
	
	def determine_nondegen_edges(self):
		curve = self.decomposition.curve # a local unpacking
		self.nondegen=[]
		for i in range(curve.num_edges):
			e=curve.edges[i]
			if e[0]!=e[1]!=e[2]:
				self.nondegen.append(i)

	



	# what exactly is this supposed to do
	def plot_surface(self):
		surf = self.decomposition # a local unpacking
<<<<<<< HEAD
=======
		print(surf)
		# this isn't used, why is it here???
>>>>>>> 1545e607
		print("plot_surface unimplemented yet.")

		if self.options.visibility.samples:
			self.plot_surface_samples()

		if self.options.visibility.raw:
			self.plot_surface_raw()


	def plot_surface_samples(self):
<<<<<<< HEAD
		print("plot_surface_samples unimplemented yet.")
=======
		points = self.points

		tuples = self.decomposition.surface.surface_sampler_data

		T = []

		for i in range(len(tuples)):

			for tri in tuples[i]:
				f = int(tri[0])
				s = int(tri[1])
				t = int(tri[2])

				k = [points[f],points[s],points[t]]
				T.append(k)

		self.ax.add_collection3d(Poly3DCollection(T))

>>>>>>> 1545e607


	def plot_surface_raw(self):
		print("plot_surface_raw unimplemented")


def plot(data = None, options = Options()):

	b = Plotter(data, options=options)
	b.plot();
	return b



<|MERGE_RESOLUTION|>--- conflicted
+++ resolved
@@ -81,11 +81,8 @@
 		elif self.decomposition.dimension == 2:
 			self.plot_surface()
 
-<<<<<<< HEAD
-=======
 	def extractPoints(self):
 		points = []
->>>>>>> 1545e607
 
 		# get this from plot_samples.py
 		for v in self.decomposition.vertices:
@@ -99,9 +96,6 @@
 
 		return points
 		
-
-	def make_figure(self):
-		self.fig = plt.figure()
 
 	def make_figure(self):
 		self.fig = plt.figure()
@@ -112,6 +106,7 @@
 			self.ax = self.fig.add_subplot(1,1,1)
 		else:
 			self.ax = self.fig.add_subplot(1,1,1, projection='3d')
+
 
 	def apply_title(self):
 		plt.title(os.getcwd().split(os.sep)[-1])
@@ -136,8 +131,6 @@
 	todo: make them colored based on a function
 	'''
 	def plot_vertices(self):
-<<<<<<< HEAD
-=======
 
 		# # refacotred version
 		# # this may have fucked it up??
@@ -149,7 +142,6 @@
 		# else:
 		# 	self.ax.scatter(points[0], points[1], points[2],
 		# 					zdir='z', s=5, c=None, depthshade=True)
->>>>>>> 1545e607
 
 		xs = []
 		ys = []
@@ -263,11 +255,8 @@
 	# what exactly is this supposed to do
 	def plot_surface(self):
 		surf = self.decomposition # a local unpacking
-<<<<<<< HEAD
-=======
 		print(surf)
 		# this isn't used, why is it here???
->>>>>>> 1545e607
 		print("plot_surface unimplemented yet.")
 
 		if self.options.visibility.samples:
@@ -278,9 +267,6 @@
 
 
 	def plot_surface_samples(self):
-<<<<<<< HEAD
-		print("plot_surface_samples unimplemented yet.")
-=======
 		points = self.points
 
 		tuples = self.decomposition.surface.surface_sampler_data
@@ -299,7 +285,6 @@
 
 		self.ax.add_collection3d(Poly3DCollection(T))
 
->>>>>>> 1545e607
 
 
 	def plot_surface_raw(self):
