--- conflicted
+++ resolved
@@ -1,28 +1,14 @@
-#miscellaneous operating system interfaces
 import os
 import ParsingFunctions
 
 from Dehomogenize import dehomogenize
 from Surface import Surface, Curve
-<<<<<<< HEAD
-from Util import next_filenumber
-
-#class called BRdata that is made up of objects
-#defining function named init that takes in parameter self
-class BRdata(object):
-#a python function or just by common convention?
-# first argument of every class method, including init is always a reference to current instance of class
-#this argument is always named self
-#like an object blueprint?
-    def __init__(self):
-=======
 import Util
 import dill
 import numpy as np
 
 class BRdata(object):
     def __init__(self, autoload = True):
->>>>>>> 42e78952
         self.filenames = []
         self.num_vertices = 0
         self.vertices = []
@@ -45,8 +31,7 @@
         print("done gathering decomposition")
 
 
-#function find_directory that takes in self and the directory path
-#len() returns the length of someting
+
     def find_directory(self,directory_path):
         directories = directory_path.split('/')
         if len(directories) > 1:
@@ -55,7 +40,7 @@
             self.directory = directory_path
 
 
-#gets the vertices
+
     def gather_vertices(self):
         vertex_file_name = "V.vertex"
         # print self.directory
@@ -154,12 +139,4 @@
 if __name__ == "__main__":
     b = BRdata()
     print("saving to file " + fileName)
-<<<<<<< HEAD
-#create pickle
-    import pickle
-#call pickle.dump() to serialize data
-    pickle.dump(b,fileObject)
-    fileObject.close()
-=======
-    b.autosave()
->>>>>>> 42e78952
+    b.autosave()