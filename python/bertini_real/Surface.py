import ParsingFunctions
import os
<<<<<<< HEAD
#creates a class called surface that is made up of objects
class Surface(object):
#defines functional init that takes parameters self and directory
=======

from Decomposition import Decomposition
from Curve import Curve

class Surface(Decomposition):
>>>>>>> 42e78952
	def __init__(self, directory):
#initial state of the object in class?
		self.directory = directory
		self.inputfilename = None
		self.num_variables = 0
		self.dimension = 9
		self.pi = []
		self.num_patches = 0
		self.patch = {}
		self.radius = 0
		self.center_size = 0
		self.center = []
		self.num_faces = 0
		self.num_midpoint_slices = 0
		self.num_critical_slices = 0
		self.num_singular_curves = 0
		self.singular_curve_multiplicities = []
		self.faces = {}    # stores all data from F.faces file
		self.midpoint_slices = []
		self.critical_point_slices = []
		self.critical_curve = []
		self.sphere_curve = []
		self.singular_curves = []
		self.singular_names = []
		self.surface_sampler_data = []   # store all surface_sampler data
		self.input = None

		# automatically parse data files to gather curve data
		self.parse_decomp(self.directory)
		self.parse_surf(self.directory)
		self.gather_faces(self.directory)
		self.gather_curves(self.directory)
		self.gather_surface_samples(self.directory)
		self.read_input(self.directory)
<<<<<<< HEAD
#function parse_decomp that takes in self, directory,
	def parse_decomp(self, directory):
		decomposition_data = ParsingFunctions.parse_decomposition(directory)
		self.inputfilename = decomposition_data['input file name']
		self.pi = decomposition_data['Pi info']
		self.patch = decomposition_data['Patch Vectors']
		self.radius = decomposition_data["radius"]
		self.center = decomposition_data["center"]
		self.num_patches = decomposition_data['num patches']
=======



>>>>>>> 42e78952
	def parse_surf(self, directory):
		surf_data = ParsingFunctions.parse_Surf(directory)
		self.num_faces = surf_data[0]
		self.num_edges = surf_data[1]
		self.num_midpoint_slices = surf_data[2]
		self.num_critical_point_slices = surf_data[3]
		self.num_singular_curves = surf_data[4]
		self.singular_curve_multiplicities = surf_data[5]

	def gather_faces(self, directory):
		self.faces = ParsingFunctions.parse_Faces(directory)
	def gather_curves(self, directory):
		for ii in xrange(self.num_midpoint_slices):
			new_curve = Curve(directory + '/curve_midslice_' + str(ii))
			self.midpoint_slices.append(new_curve)
		for ii in xrange(self.num_critical_slices):
			new_curve = Curve(directory + '/curve_critslice_' + str(ii))
			self.critical_point_slices.append(new_curve)

		critical_curve = Curve(directory + '/curve_crit')
		self.critical_curve.append(critical_curve)
		sphere_curve = Curve(directory + '/curve_crit')

		for ii in xrange(self.num_singular_curves):
			filename = directory + '/curve_singular_mult_' + str(self.singular_curve_multiplicities[ii][0]) +'_' + str(self.singular_curve_multiplicities[ii][1])
			new_curve = Curve(filename)
			self.singular_curves.append(new_curve)
			self.singular_names.append(new_curve.inputfilename)


	def gather_surface_samples(self, directory):
		self.surface_sampler_data = ParsingFunctions.parse_Surface_Sampler(directory)

<<<<<<< HEAD
	def read_input(self, directory):
		filename = directory + '/' + self.inputfilename
		if not os.path.isfile(filename):
			print "Could not find input file in current directory: %s" %(directory)
		else:
			with open(filename, 'r') as f:
				self.input = f.read()









class Curve(Surface):
	def __init__(self, directory):
		self.num_edges = 0
		self.edges = []
		self.directory = directory
		self.input = None
		self.inputfilename = None
		self.num_variables = 0
		self.dimension = 0
		self.pi = []
		self.num_patches = 0
		self.patch  = {}
		self.radius = 0
		self.center_size = 0
		self.center = []
		self.sampler_data = []

		# automatically parse data files to gather curve data
		self.parse_decomp(self.directory)
		self.parse_edge(self.directory)
		self.parse_curve_sampler(self.directory)
		self.read_input(self.directory)


	def parse_edge(self, directory):
		edge_data = ParsingFunctions.parse_Edges(directory)
		self.num_edges = edge_data['number of edges']
		self.edges = edge_data['edges']

	def parse_curve_sampler(self, directory):
		self.curve_sampler_data = ParsingFunctions.parse_Curve_Sampler(directory)
=======
	
>>>>>>> 42e78952
<|MERGE_RESOLUTION|>--- conflicted
+++ resolved
@@ -1,18 +1,11 @@
 import ParsingFunctions
 import os
-<<<<<<< HEAD
-#creates a class called surface that is made up of objects
-class Surface(object):
-#defines functional init that takes parameters self and directory
-=======
 
 from Decomposition import Decomposition
 from Curve import Curve
 
 class Surface(Decomposition):
->>>>>>> 42e78952
 	def __init__(self, directory):
-#initial state of the object in class?
 		self.directory = directory
 		self.inputfilename = None
 		self.num_variables = 0
@@ -45,21 +38,9 @@
 		self.gather_curves(self.directory)
 		self.gather_surface_samples(self.directory)
 		self.read_input(self.directory)
-<<<<<<< HEAD
-#function parse_decomp that takes in self, directory,
-	def parse_decomp(self, directory):
-		decomposition_data = ParsingFunctions.parse_decomposition(directory)
-		self.inputfilename = decomposition_data['input file name']
-		self.pi = decomposition_data['Pi info']
-		self.patch = decomposition_data['Patch Vectors']
-		self.radius = decomposition_data["radius"]
-		self.center = decomposition_data["center"]
-		self.num_patches = decomposition_data['num patches']
-=======
 
 
 
->>>>>>> 42e78952
 	def parse_surf(self, directory):
 		surf_data = ParsingFunctions.parse_Surf(directory)
 		self.num_faces = surf_data[0]
@@ -93,54 +74,4 @@
 	def gather_surface_samples(self, directory):
 		self.surface_sampler_data = ParsingFunctions.parse_Surface_Sampler(directory)
 
-<<<<<<< HEAD
-	def read_input(self, directory):
-		filename = directory + '/' + self.inputfilename
-		if not os.path.isfile(filename):
-			print "Could not find input file in current directory: %s" %(directory)
-		else:
-			with open(filename, 'r') as f:
-				self.input = f.read()
-
-
-
-
-
-
-
-
-
-class Curve(Surface):
-	def __init__(self, directory):
-		self.num_edges = 0
-		self.edges = []
-		self.directory = directory
-		self.input = None
-		self.inputfilename = None
-		self.num_variables = 0
-		self.dimension = 0
-		self.pi = []
-		self.num_patches = 0
-		self.patch  = {}
-		self.radius = 0
-		self.center_size = 0
-		self.center = []
-		self.sampler_data = []
-
-		# automatically parse data files to gather curve data
-		self.parse_decomp(self.directory)
-		self.parse_edge(self.directory)
-		self.parse_curve_sampler(self.directory)
-		self.read_input(self.directory)
-
-
-	def parse_edge(self, directory):
-		edge_data = ParsingFunctions.parse_Edges(directory)
-		self.num_edges = edge_data['number of edges']
-		self.edges = edge_data['edges']
-
-	def parse_curve_sampler(self, directory):
-		self.curve_sampler_data = ParsingFunctions.parse_Curve_Sampler(directory)
-=======
-	
->>>>>>> 42e78952
+	