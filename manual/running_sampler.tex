
%{\tt asdf}

\section{Running Sampler}

\subsection{About Sampler}
 \begin{itemize}
  \item If you are happy with the results of the Bertini\_real decomposition, you may wish to refine the triangulation of the surface or curve. This can be acheived using the \texttt{sampler} program after calling \texttt{bertini\_real}. Sampler can be used on both curves and surfaces. 
  \item This section will show you how to:
   \begin{enumerate}
   	\item Properly run sampler, with visual examples
   	\item Use the different algorithms to shape curves and surfaces
   	\item Use matlab to better visualize curves and surfaces
   \end{enumerate}
 \end{itemize}  

 \subsection{Curves}
 \label{sec:sampler_curve}

 	\subsubsection{Running Sampler (Using an Example)}
 	 In order to show how to properly run sampler, I will be using an example of a curve, going through each step to make sure the basics of sampler are covered.
 \begin{longtabu} to \textwidth {
 X[1,c,m]
 X[1,c,m]}
\hline
\rowfont\bfseries
\textbf{Instructions} & \textbf{Screen Shot} \\
\hline  \\ 
\endfirsthead
\caption[]{\textit{Continued from previous page}}\\
\hline
\textbf{Instructions} & \textbf{Screen Shot} \\
\hline \\
\endhead
\bottomrule \multicolumn{2}{r}{\textit{Continued on next page}} \\
\endfoot
\bottomrule \multicolumn{2}{r}{\textit{}} \\
\endlastfoot
<<<<<<< HEAD
First, choose the curve you wish to produce. (In this case I am choosing the 'eistute\_sphere', which is found in the 'intersections' file which can be found in the 'zoo' file) & \includegraphics[width=0.4\textwidth]{curvesampler1}\\  
=======
First, choose the curve you wish to produce. (In this case I am choosing the {\tt eistute\_sphere}, which is found in the {\tt intersections} file which can be found in the {\tt zoo} file) & \includegraphics[width=0.4\textwidth]{curvesampler1}  \\  \\  \\
>>>>>>> 0fd4ef6b
\hline \\
Invoke {\tt bertini} and {\tt bertini\_real} by entering in each on the command line individually & \includegraphics [width=0.4\textwidth]{curvesampler2} \\ \\ \\ 
\hline \\
Invoke {\tt sampler} by entering it in on the command line & \includegraphics [width=0.4\textwidth]{curvesampler3} \\ \\ \\
\hline \\ 
Now use Matlab to produce the image of the curve
\begin{enumerate} 
	\item Go to the folder that holds your curve, then type {\tt gather\_br\_samples}
	\item To produce the image, type in {\tt bertini\_real\_plotter}
	\item you should end up with a figure along with matlab's display of viewing options
\end{enumerate}
& \includegraphics [width=0.4\textwidth]{curvesampler4.png} \\ \\ \\ 
  
\end{longtabu}


 	\subsubsection{Available curve sampling algorithms}
 	

 	There are three curve sampling algorithms available in the Sampler module for Bertini\_real.

 	\begin{enumerate}

 		\item {\tt -m a} -- Adaptive -- by movement of a predicted point.  Default choice.

 		\item {\tt -m d} -- Adaptive -- by distance between consective samples

 		\item {\tt -m f} -- Fixed -- every edge gets the same number of points

 	\end{enumerate}

The modes are accessed by calling sampler with the appropriate mode switch.


\paragraph{Curve sampling algorithm: Adaptive by movement}

This algorithm refines edge-by-edge until the predicted point, and the computed point, are close to each other.  It reduces sample density in regions of the curve which are flat, and has higher density in regions of high curvature.


\begin{figure}[H]
\begin{center}
\includegraphics[scale = 0.4]{curve_sampling_adaptive_movement}
\caption[Adaptive-movement curve sampling]{Sampling a curve using movement-adaptive method.  New points are computed on the curve by bisecting intervals until the distance between the estimated midpoint and actual midpoint is less than convergence threshold $\tau$.}
\end{center}
\end{figure}
 
\begin{figure}[H]
\centering
\includegraphics[width=0.5\textwidth]{curvesampler_adm.png}
\caption{This is an example of sampling a curve using the adaptive by movement mode. To replicate this, when invoking sampler, type in {\tt sampler -m a}}
\end{figure}

\paragraph{Curve sampling algorithm: Adaptive by distance}

The adaptive-by-distance refinement algorithm refines the edge by bisection until the distance between consecutive samples is less than some user-set threshold, or a maximum number of refinement iterations has been computed.  This algorithm works well, but over-samples flat regions of the curve, where relatively few points should be necessary.  


\begin{figure}[H]
\begin{center}
\includegraphics[scale = 0.4]{curve_sampling_adaptive_distance}
\caption[Adaptive-distance curve sampling]{Sampling a curve using distance-adaptive method.  New points are computed on the curve by bisecting intervals for which the distance between consecutive samples is larger than the convergence threshold $\tau$.}
\end{center}
\end{figure}

\begin{figure}[H]
\centering
\includegraphics[width=0.5\textwidth]{curvesampler_add.png}
\caption{This is an example of sampling a curve using the adaptive by distance mode. To replicate this, when invoking sampler, type in { \tt sampler -m d}}
\end{figure}



\paragraph{Curve sampling algorithm: Fixed number}

This curve sampling algorithm produces a fixed (by the user) number of sample points per edge of the decomposed curve.  


\begin{figure}[H]
\begin{center}
\includegraphics[scale = 0.4]{curve_sampling_fixed}
\caption[Fixed-number sampling of a curve -- how it works]{Fixed-number sampling of a curve.  The midpoint is homotoped so that a fixed number of sample points are computed on each edge of the curve.  The sample points are spaced uniformly in projection value, not in space.}
\end{center}
\end{figure}

\begin{figure}[H]
\centering
\includegraphics[width=0.5\textwidth]{curvesampler_f.png}
\caption{This is an example of sampling a curve using fixed mode. To replicate this, when invoking sampler, type in {\tt sampler -m f}}
\end{figure}

\subsection{Surfaces}
\label{sec:sampler_surface}

\subsubsection{Running Sampler (Using an Example)}

This section will guide you through running sampler using a surface. One thing to note is that it may take longer to invoke the sampler when using it on surfaces due to the amount of computation being done.

\begin{longtabu} to \textwidth {
 X[1,c,m]
 X[1,c,m]}
\hline
\rowfont\bfseries
\textbf{Instructions} & \textbf{Screen Shot} \\
\hline  \\ 
\endfirsthead
\caption[]{\textit{Continued from previous page}}\\
\hline
\textbf{Instructions} & \textbf{Screen Shot} \\
\hline \\
\endhead
\bottomrule \multicolumn{2}{r}{\textit{Continued on next page}} \\
\endfoot
\bottomrule \multicolumn{2}{r}{\textit{}} \\
\endlastfoot
First, choose the surface you wish to produce. (In this case I am choosing the {\tt sphere}, which is just found in the surfaces file. Once you enter into this file, you are ready to invoke:
\begin{itemize} 
\item {\tt bertini} 
\item {\tt bertini\_real} 
\item {\tt sampler}
\end{itemize} & \includegraphics[width=0.4\textwidth]{surfacesampler1}  \\  \\  \\
\hline \\
Once sampler has been invoked, go to matlab and follow the same steps layed out for the sampler curve process, by gathering and plotting. Depending on refinements, you will end up with a sphere with fewer or more points. Here are the two matlab commands:
\begin{itemize} 
\item {\tt gather\_br\_samples} 
\item {\tt bertini\_real\_plotter}
\end{itemize}
 & \includegraphics [width=0.4\textwidth]{surfacesampler2} \\ \\ \\   
\end{longtabu}






\subsubsection{Available surface sampling algorithms}


There are currently about two surface sampling algorithms, one of which is generally far superior to the other.  The inferior method is left for posterity, because it produces interesting patterns on some surfaces.  

\begin{enumerate}
\item {\tt -m a} – Adaptive – Default choice.  Will be adaptive on distance moved, once it's implemented.  Sorry, we're not there yet on this one.
\item {\tt -m d} – Adaptive – Also default choice, because adaptive-movement collapses to the adaptive-distance method, until movement is implemented.  The sampling of critical-like curves are non-uniform, having somewhat-uniformly spaced samplings in terms of projection value across the entire curve.  Slices and ribs are distance-adaptively sampled.
\item {\tt -m f} – Fixed – every edge of every critical-like curve gets the same number of points, and slices and ribs are sampled distance-adaptively.
\end{enumerate}

In short, the difference between distance-adaptive and fixed sampling is twofold:
\begin{itemize}

  \item Fixed sampling has the same number of ribs on each face, regardless of size

  \item Adaptive sampling spaces the ribs by cycle number, better approximating regions of the surface coming together at a singularity or critical point.

\end{itemize}


In all surface sampling algorithms, new points in the surface are computed by exploiting the homotopy \eqref{eqn:midtrack} from Section~\ref{sec:connect_surface}.  We will first discuss the weaker of the two methods, because it is briefer and easier to explain.

\paragraph{Surface sampling algorithm: Fixed}

In the fixed-number surface sampling algorithm, 


\paragraph{Surface sampling algorithm: Adaptive by distance}

 This means that wider edges will have more samples.  However, all edges in a single projection interval will have the same number of samples.  They are also scaled by the cycle number (this is a lie, the cycle number is fixed at 2 due to technical reasons for now).

<|MERGE_RESOLUTION|>--- conflicted
+++ resolved
@@ -36,11 +36,7 @@
 \endfoot
 \bottomrule \multicolumn{2}{r}{\textit{}} \\
 \endlastfoot
-<<<<<<< HEAD
-First, choose the curve you wish to produce. (In this case I am choosing the 'eistute\_sphere', which is found in the 'intersections' file which can be found in the 'zoo' file) & \includegraphics[width=0.4\textwidth]{curvesampler1}\\  
-=======
 First, choose the curve you wish to produce. (In this case I am choosing the {\tt eistute\_sphere}, which is found in the {\tt intersections} file which can be found in the {\tt zoo} file) & \includegraphics[width=0.4\textwidth]{curvesampler1}  \\  \\  \\
->>>>>>> 0fd4ef6b
 \hline \\
 Invoke {\tt bertini} and {\tt bertini\_real} by entering in each on the command line individually & \includegraphics [width=0.4\textwidth]{curvesampler2} \\ \\ \\ 
 \hline \\
