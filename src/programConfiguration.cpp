#include "programConfiguration.hpp"
#include <iomanip>





void parse_preproc_data(boost::filesystem::path filename,  preproc_data *PPD)
{

	setupPreProcData(const_cast< char*> (filename.c_str()), PPD);

}



unsigned int parse_input_file(boost::filesystem::path filename)
{
	int MPType;
	return parse_input_file(filename, &MPType);
}




unsigned int parse_input_file(boost::filesystem::path filename, int * MPType)
{

	unsigned int currentSeed;
	int trackType, genType = 0,  sharpenOnly, needToDiff, remove_temp, useParallelDiff = 0,userHom = 0;
	int my_id = 0, num_processes = 1, headnode = 0; // headnode is always 0


	int bcastme = PARSING;
	MPI_Bcast(&bcastme, 1, MPI_INT, 0, MPI_COMM_WORLD);
	//end parser-bertini essentials

	parse_input(const_cast< char*> (filename.c_str()), &trackType, MPType, &genType, &userHom, &currentSeed, &sharpenOnly, &needToDiff, &remove_temp, useParallelDiff, my_id, num_processes, headnode);
	return currentSeed;
}



void ParallelismConfig::init()
{

	force_no_parallel_ = false;
	numprocs_ = 1;
	headnode_ = 0;

	MPI_Comm_size(MPI_COMM_WORLD, &this->numprocs_);
	MPI_Comm_rank(MPI_COMM_WORLD, &this->my_id_);


	if (is_head())
		worker_level_ = 0;
	else
		worker_level_ = 1;



	my_communicator_ = MPI_COMM_WORLD; // default communicator is MPI_COMM_WORLD




	//		MPI_Group orig_group, new_group;
	//
	//		/* Extract the original group handle */
	//
	//		MPI_Comm_group(MPI_COMM_WORLD, &orig_group);
	//
	//		/* Create new communicator and then perform collective communications */
	//
	//		MPI_Comm_create(MPI_COMM_WORLD, orig_group, &my_communicator);
	//
	//		MPI_Comm_size(my_communicator, &this->numprocs);
	//		MPI_Comm_rank(my_communicator, &this->my_id);
	return;
}


void ParallelismConfig::init_active_workers()
{
	if (!available_workers_.empty()) {
		throw std::logic_error("set of available workers is not empty at call of init_active_workers...  it must be empty.  some previous process did not finish properly, dismissing all workers at the end.");
	}

	while (!available_workers_.empty())
		available_workers_.pop();


	for (int ii=1; ii<this->numprocs_; ii++) {
		available_workers_.push(ii);
		worker_status_[ii] = INACTIVE;
	}


}


int ParallelismConfig::activate_next_worker()
{
	int worker_id = available_workers_.front();
	available_workers_.pop();

	if (worker_status_[worker_id] == ACTIVE) {
		std::cout << "master tried making worker" << worker_id << " active when it was already active" << std::endl;
		MPI_Abort(MPI_COMM_WORLD,1);
	}
	worker_status_[worker_id] = ACTIVE;


	return worker_id;
}


void ParallelismConfig::deactivate(int worker_id)
{
	if (worker_status_[worker_id] == INACTIVE) {
		std::cout << "master tried decativating worker" << worker_id << " when it was already inactive" << std::endl;
		MPI_Abort(MPI_COMM_WORLD,2);
	}
	worker_status_[worker_id] = INACTIVE;


	available_workers_.push(worker_id);
}



void ParallelismConfig::send_all_available(int numtosend)
{
	while (available_workers_.size()>0)  {
		int sendtome = available_workers_.front();
		MPI_Send(&numtosend, 1, MPI_INT, sendtome, NUMPACKETS, MPI_COMM_WORLD);
		available_workers_.pop();
	}
}


void ParallelismConfig::call_for_help(int solver_type)
{

	MPI_Bcast(&solver_type, 1, MPI_INT, id(), MPI_COMM_WORLD);
	init_active_workers();

}

bool ParallelismConfig::have_available()
{
	if (available_workers_.size()==0) {
		return false;
	}
	else
	{
		return true;
	}

}

bool ParallelismConfig::have_active()
{
	bool yep = false;
	for (int ii=1; ii<this->numprocs_; ii++) {
		if (this->worker_status_[ii]==ACTIVE) {
			yep = true;
			break;
		}
	}
	return yep;
}

int ParallelismConfig::num_active()
{
	int num = 0;
	for (int ii=1; ii<this->numprocs_; ii++) {
		if (this->worker_status_[ii]==ACTIVE) {
			num++;
		}
	}
	return num;
}













void ProgramConfigBase::move_to_temp()
{
	if (!boost::filesystem::exists(this->working_dir())) {
		boost::filesystem::create_directory(this->working_dir());
	}

	if (!boost::filesystem::is_directory(this->working_dir())) {
		std::cerr << "trying to move into a directory which is a regular file!" << std::endl;
		// add error code here
	}

	chdir(this->working_dir().c_str());

	if (this->verbose_level()>=3)
		std::cout << "moved to working_dir '" << this->working_dir().string() << "'" << std::endl;
}

void ProgramConfigBase::move_to_called()
{

	chdir(this->called_dir().c_str());

	if (this->verbose_level()>=3)
		std::cout << "moved to called_dir '" << this->called_dir().string() << "'" << std::endl;
}


void ProgramConfigBase::PrintMetadata(boost::filesystem::path const& filename) const
{
	FILE *OUT = safe_fopen_write(filename);

	fprintf(OUT, "%s\n", VERSION);
	fprintf(OUT, "%s\n", called_dir_.c_str());
	fprintf(OUT, "%s\n", timer_.format().c_str());
	fprintf(OUT, "%d\n", this->num_procs());


	fclose(OUT);
}


void PrintPointTypeMapping(boost::filesystem::path const& filename)
{
	//The following lets us use words instead of numbers to indicate vertex type.
//enum {UNSET= 100, CRITICAL, SEMICRITICAL, MIDPOINT, ISOLATED, NEW, CURVE_SAMPLE_POINT, SURFACE_SAMPLE_POINT, REMOVED, PROBLEMATIC};

	FILE *OUT = safe_fopen_write(filename);

	fprintf(OUT,"10\n\n");
	fprintf(OUT,"Unset %d\n",Unset);
	fprintf(OUT,"Critical %d\n",Critical);
	fprintf(OUT,"Semicritical %d\n",Semicritical);
	fprintf(OUT,"Midpoint %d\n",Midpoint);
	fprintf(OUT,"Isolated %d\n",Isolated);
	fprintf(OUT,"New %d\n",New);
	fprintf(OUT,"Curve_sample_point %d\n",Curve_sample_point);
	fprintf(OUT,"Surface_sample_point %d\n",Surface_sample_point);
	fprintf(OUT,"Removed %d\n",Removed);
	fprintf(OUT,"Problematic %d\n",Problematic);

	fclose(OUT);

}





int BertiniRealConfig::startup()
/***************************************************************\
 * USAGE:    prepares the variables inputname and startname
 *      for use later in the program
 * ARGUMENTS:                                                    *
 * RETURN VALUES:           an integer                           *
 * NOTES:                                                        *
 \***************************************************************/
{



	// check for write privilege
  if (checkWritePrivilege())
  {
    printf("ERROR: BertiniReal does not have write privileges!\n");
    bexit(ERROR_WRITE_PRIVILEGE);
  }


	//test for presence of necessary files
	FILE *IN;
	IN = safe_fopen_read(this->input_filename());
	fclose(IN);



	if (this->user_projection()) {
		IN = safe_fopen_read(this->projection_filename());
		fclose(IN);
	}

	if (this->user_sphere()) {
		IN = safe_fopen_read(this->bounding_sphere_filename());
		fclose(IN);
	}

	return 0;
}

void BertiniRealConfig::splash_screen() const
{
	printf("\n BertiniReal(TM) v%s\n\n", VERSION);
	printf(" D.A. Brake with\n D.J. Bates, W. Hao, J.D. Hauenstein,\n A.J. Sommese, C.W. Wampler\n\n");
	printf("(using GMP v%d.%d.%d, MPFR v%s)\n\n", __GNU_MP_VERSION, __GNU_MP_VERSION_MINOR, __GNU_MP_VERSION_PATCHLEVEL, mpfr_get_version());





	bertini_splash_screen();



}



void BertiniRealConfig::display_current_options() const
{
	std::cout << "current options:\n\n";

	std::cout << "user_projection: " << user_projection();
	if (this->user_projection())
		std::cout << ", " << projection_filename_.string() << ",\n";
	else
		std::cout << "\n";





	std::cout << "user_sphere: " << user_sphere();
	if (user_sphere())
		std::cout << ", " << bounding_sphere_filename_.string() << "\n";
	else
		std::cout << "\n";


	std::cout << "input_filename: " << input_filename_.string() << "\n";


	std::cout << "stifle_text: " << stifle_text() << "\n";
	std::cout << "matlab_command: " << matlab_command() << "\n";
	std::cout << "output_directory base name: " << output_dir() << '\n';

	// Which symbolic Engine
	switch(symbolic_engine())
	  {
	  case SymEngine::Matlab:
	    std::cout << "Using Matlab as the symbolic engine.\n";
	    break;
	  case SymEngine::Python:
	    std::cout << "Using Python as the symbolic engine.\n";
	    break;
	  }

	 std::cout << "same_point_tol: " << same_point_tol() << std::endl;
}




int  BertiniRealConfig::parse_commandline(int argc, char **argv)
{
	// this code created based on gnu.org's description of getopt_long
	int choice;

	while (1)
	{
		static struct option long_options[] =
		{
			/* These options set a flag. */
			{"debug", no_argument, 0, 'D'},
			{"dim",required_argument,0,'d'}, {"d",required_argument,0,'d'},
			{"component",required_argument,0,'c'}, {"comp",required_argument,0,'c'}, {"c",required_argument,0,'c'},
			{"gammatrick",required_argument,0, 'g'}, {"g",required_argument, 0, 'g'},
			{"verb",	required_argument,0, 'V'},
			{"output",	required_argument,0, 'o'}, {"out",required_argument, 0, 'o'}, {"o",	required_argument, 0, 'o'},
			{"nostifle", no_argument,       0, 's'}, {"ns", no_argument, 0, 's'},
			{"nomerge",no_argument,0,'m'}, {"nm",no_argument,0,'m'},
			{"projection",required_argument,0, 'p'}, {"p",required_argument,0, 'p'}, {"pi",	required_argument,0,'p'},
			{"sphere",required_argument, 0, 'S'}, {"s",required_argument, 0, 'S'},
			{"patch",required_argument, 0, 'A'},
			{"input",required_argument,	0, 'i'}, {"i",required_argument, 0, 'i'},
			{"robustness",required_argument,0,'r'}, {"r",required_argument,0,'r'},
			{"version",		no_argument,			 0, 'v'}, {"v",		no_argument,			 0, 'v'},
			{"help",		no_argument,			 0, 'h'}, {"h",		no_argument,			 0, 'h'},
			{"mode",required_argument,0,'M'}, {"m",required_argument,0,'M'},
			{"symengine",required_argument,0,'E'},{"E",required_argument,0, 'E'},
			{"pycommand",required_argument,0,'P'},{"P",required_argument,0, 'P'},
			{"symnosubst",	no_argument,			 0, 't'},
			{"symallowsubst",	no_argument,			 0, 'T'},
			{"samepointtol",	required_argument,		 0, 'e'},
			{"ignoresing", no_argument, 0, 'w'},

			{0, 0, 0, 0}
		};
		/* getopt_long stores the option index here. */
		int option_index = 0;

		choice = getopt_long_only (argc, argv, "d:c:Dg:V:o:smp:S:i:rvhM:E:P:tTe:wA:", // if followed by colon, requires option.  two colons is optional
								   long_options, &option_index);

		/* Detect the end of the options. */
		if (choice == -1)
			break;

		switch (choice)
		{
			case 'd':
				target_dimension_ = atoi(optarg);
				break;

			case 'c':
				target_component_ = atoi(optarg);
				break;

			case 'D':
				this->debugwait(true);
				break;

			case 'g':
				this->use_gamma_trick_ = atoi(optarg);
				break;

			case 'V':
				verbose_level(atoi(optarg));
				break;


			case 'o':
				output_dir(boost::filesystem::absolute(optarg));
				break;

			case 's':
				stifle_text("\0");
				break;

			case 'm':
				merge_edges(false);
				break;

			case 'p':
				user_projection(true);
				projection_filename_ = boost::filesystem::absolute(optarg);
				break;

			case 'A':
				user_patch(true);
				patch_filename_ = boost::filesystem::absolute(optarg);
				break;

			case 'S':
				user_sphere(true);
				this->bounding_sphere_filename_ = boost::filesystem::absolute(optarg);
				break;


			case 'i': // input filename
				input_filename_ = optarg;
				break;

			case 'r':
				robustness(atoi(optarg));
				break;

			case 'v':
				printf("\n BertiniReal (TM) v %s\n\n", VERSION);
				exit(0);
				break;

			case 'h':

				printf("\nBertiniReal (TM) v %s.\n\n", VERSION);
				printf("Online at bertinireal.com\n\n");
				printf("For support, \nfile an issue on Github at github.com/ofloveandhate/bertini_real/issues\n\n");
				BertiniRealConfig::print_usage();
				exit(0);
				break;


			case 'M':
			{
				std::string usermode = optarg;

				std::cout << usermode << std::endl;

				if (usermode=="bertini_real") {
					this->primary_mode_ = BERTINIREAL;
				}
				else if (usermode=="crit") {
					this->primary_mode_ = CRIT;
				}
				else
				{
					std::cout << "bad mode of operation.  acceptable options are [bertini_real] and crit." << std::endl;
					exit(0);
				}

				break;
			}

			case 'E': // symbolic Engine
			{
			  std::string use_engine = optarg;

			  // converting input_engine to lowercase
			  std::transform(use_engine.begin(),use_engine.end(),use_engine.begin(), ::tolower);
			  std::string check1="matlab";
			  std::string check2="python";

			  if (use_engine.compare(check1)==0)
				{
					this->engine_ = SymEngine::Matlab;
				}
			  else if (use_engine.compare(check2)==0)
				{
					this->engine_ = SymEngine::Python;
				}
				else
				{
					std::cout << "bad mode of symbolic engine.  acceptable options are Matlab and Python." << std::endl;
					exit(0);
				}

				break;
			}

			case 'P':
			{
				this->python_command_ = std::string(optarg) + " ";
			}

			case 't':
			{
				this->sym_prevent_subst(true);
				break;
			}

			case 'T':
			{
				this->sym_prevent_subst(false);
				break;
			}

			case 'e':
			{
				std::stringstream converter;
				converter << optarg;
				double d; converter >> d;
				this->same_point_tol(d);
				break;
			}

			case 'w':
			{
				this->ignore_singular(true);
				break;
			}

			case '?':
				/* getopt_long already printed an error message. */
				break;

			default:
				BertiniRealConfig::print_usage();
				exit(0); //
		}
	}


    /* Print any remaining command line arguments (not options). */
	if (optind < argc)
	{
		printf ("these options were not processed: ");
		while (optind < argc)
			printf ("%s ", argv[optind++]);
		printf("\n");
		br_exit(-2363);
	}




	this->set_called_dir(boost::filesystem::absolute(boost::filesystem::current_path()));
	this->output_dir(boost::filesystem::absolute(this->output_dir()));

	boost::filesystem::path new_name = this->called_dir();
	new_name/="temp";
	this->working_dir(new_name);




	return 0;
}


void BertiniRealConfig::print_usage() const
{
	int opt_w = 20;
	int type_w = 11;
	int def_w = 9;
	int note_w = 30;
	auto line = [=](std::string name, std::string type, std::string def_val = " ", std::string note = " ")
		{std::cout << std::setw(opt_w) << std::left << name << std::setw(type_w) << type << std::setw(def_w) << def_val <<  std::setw(note_w) << note << "\n";};

	std::cout << "Bertini_real has the following options:\n\n";
	line("option","type","default","note");
	std::cout << '\n';

	line("-p -pi -projection", 	"string", 	" -- ", "projection file name");
	line("-i -input", 			"string", 	"input", "bertini input file name");
	line("-ns -nostifle", 		" -- ", 	" ", "turn off stifling of screen out when running system calls");

	line("-v -version", 		" -- ", 	" ", "get version number");
	line("-h -help", 			" --", 		" ", "print this help menu");
	line("-sphere -b", 			"string", 	" -- ", "name of sphere file");
<<<<<<< HEAD
	line("-patch", 				"string", 	" -- ", "name of patch file");
	line("-q -quick", 			" -- ", 	" ", "speed up computation, but get worse results, probably");
=======
	line("-r -robustness", 			"int", 	" 1 ", "use lower robustness to speed up computation -- but get worse results, probably");
>>>>>>> 93da9d05
	line("-debug", 				" -- ", 	" ", "make bertini_real wait 30 seconds for you to attach a debugger");
	line("-symengine -E", 		"string", 	"matlab", "select a symbolic engine.  choices are 'matlab' and 'python'");
	line("-pycommand -P", 		"string", 	"python", "indicate how python should be called.  default is 'python '");
	line("-symnosubst", 		" -- ", 	" ", "prevent substitution of subfunctions during deflation and other sym ops.");
	line("-symallowsubst", 		" -- ", 	" ", "allow substitution of subfunctions during deflation and other sym ops.  default");
	line("-samepointtol", 		"<double>", "1e-7" , "(scaled) infinity-norm distance between two points to be considered distinct");
	line("-nomerge", 		" -- ", " " , "turn off merging for top-dimensional *curve* decompositions (does not affect surface decompositions)");
	line("-ignoresing", " -- ", " ", "ignore singular curve(s); only use if singular curves are naked");
	printf("\n\n\n");
	return;
}

void BertiniRealConfig::init()
{
	target_component_ = -2;
	target_dimension_ = -1;

	debugwait_ = false;
	max_deflations_ = 10;

	user_projection_ = false;
	projection_filename_ = "";

	orthogonal_projection_ = true;

	user_patch_ = false;
	patch_filename_ = "";

	user_sphere_ = false;
	bounding_sphere_filename_ = "";

	input_filename_ = "input";


	output_dir(boost::filesystem::absolute("./output"));


	stifle_membership_screen_ = true;
	stifle_text_ = " > /dev/null ";

	matlab_command_ = "matlab -nosplash -nodesktop -nojvm -r ";
	python_command_ = "python ";

	verbose_level(0); // default to 0


	use_gamma_trick_ = false;

	merge_edges_ = true;

	primary_mode_ = BERTINIREAL;
	engine_ = SymEngine::Matlab; // setting default to Matlab symbolic engine
	prevent_sym_substitution_ = false;

	same_point_tol_ = 1e-7;

	ignore_singular_ = false;
	return;
}











void get_projection(vec_mp *pi,
					BertiniRealConfig const& program_options,
					int num_vars,
					int num_projections)
{


	for (int ii=0; ii<num_projections; ii++) {
		change_size_vec_mp(pi[ii], num_vars);  pi[ii]->size = num_vars;
	}



	//assumes the vector pi is already initialized
	if (program_options.user_projection()) {
		FILE *IN = safe_fopen_read(program_options.projection_filename()); // we are already assured this file exists, but safe fopen anyway.
		int tmp_num_vars;
		fscanf(IN,"%d",&tmp_num_vars); scanRestOfLine(IN);
		if (tmp_num_vars!=num_vars-1) {
			printf("the number of variables declared in the projection\nis not equal to the number of non-homogeneous variables in the problem\n");
			printf("please modify file to have %d coordinates, one per line.\n(imaginary part will be ignored if provided).\n",num_vars-1);
			abort();
		}

		for (int ii=0; ii<num_projections; ii++) {
			set_zero_mp(&pi[ii]->coord[0]);
			for (int jj=1; jj<num_vars; jj++) {
				set_zero_mp(&pi[ii]->coord[jj]);
				mpf_inp_str(pi[ii]->coord[jj].r, IN, 10);
				scanRestOfLine(IN);
			}
		}
		fclose(IN);
	}
	else{
		if (program_options.orthogonal_projection()) {
			mat_mp temp_getter;
			init_mat_mp2(temp_getter,0,0,1024);
			make_matrix_random_real_mp(temp_getter,num_projections, num_vars-1, 1024); // this matrix is ~orthogonal

			for (int ii=0; ii<num_projections; ii++) {
				set_zero_mp(&pi[ii]->coord[0]);
				for (int jj=1; jj<num_vars; jj++)
					set_mp(&pi[ii]->coord[jj], &temp_getter->entry[ii][jj-1]);

			}

			clear_mat_mp(temp_getter);

		}
		else
		{
			for (int ii=0; ii<num_projections; ii++) {
				set_zero_mp(&pi[ii]->coord[0]);
				for (int jj=1; jj<num_vars; jj++)
					get_comp_rand_real_mp(&pi[ii]->coord[jj]);//, &temp_getter->entry[ii][jj-1]);

			}

		}

	}


	return;
}



void get_patch(vec_mp *patch,
					BertiniRealConfig const& program_options,
					int num_vars)
{
	int num_patches = 1;

	for (int ii=0; ii<num_patches; ii++) {
		change_size_vec_mp(patch[ii], num_vars);  patch[ii]->size = num_vars;
	}



	//assumes the vector patch is already initialized
	if (program_options.user_patch()) {
		FILE *IN = safe_fopen_read(program_options.patch_filename()); // we are already assured this file exists, but safe fopen anyway.
		int tmp_num_vars;
		fscanf(IN,"%d",&tmp_num_vars); scanRestOfLine(IN);
		if (tmp_num_vars!=num_vars-1) {
			printf("the number of variables declared in the patch\nis not equal to the number of homogenized variables in the problem (#affine +1)\n");
			printf("please modify file to have %d real coordinates, one per line.\n(imaginary part will be ignored if provided).\n",num_vars);
			abort();
		}

		for (int ii=0; ii<num_patches; ii++) {
			for (int jj=0; jj<num_vars; jj++) {
				set_zero_mp(&patch[ii]->coord[jj]);
				mpf_inp_str(patch[ii]->coord[jj].r, IN, 10);
				scanRestOfLine(IN);
			}
		}
		fclose(IN);
	}
	else{
		for (int ii=0; ii<num_patches; ii++) {
			// set_zero_mp(&patch[ii]->coord[0]);
			for (int jj=0; jj<num_vars; jj++)
				get_comp_rand_real_mp(&patch[ii]->coord[jj]);

		}

	}
}
<|MERGE_RESOLUTION|>--- conflicted
+++ resolved
@@ -387,7 +387,6 @@
 			{"sphere",required_argument, 0, 'S'}, {"s",required_argument, 0, 'S'},
 			{"patch",required_argument, 0, 'A'},
 			{"input",required_argument,	0, 'i'}, {"i",required_argument, 0, 'i'},
-			{"robustness",required_argument,0,'r'}, {"r",required_argument,0,'r'},
 			{"version",		no_argument,			 0, 'v'}, {"v",		no_argument,			 0, 'v'},
 			{"help",		no_argument,			 0, 'h'}, {"h",		no_argument,			 0, 'h'},
 			{"mode",required_argument,0,'M'}, {"m",required_argument,0,'M'},
@@ -621,12 +620,7 @@
 	line("-v -version", 		" -- ", 	" ", "get version number");
 	line("-h -help", 			" --", 		" ", "print this help menu");
 	line("-sphere -b", 			"string", 	" -- ", "name of sphere file");
-<<<<<<< HEAD
-	line("-patch", 				"string", 	" -- ", "name of patch file");
-	line("-q -quick", 			" -- ", 	" ", "speed up computation, but get worse results, probably");
-=======
 	line("-r -robustness", 			"int", 	" 1 ", "use lower robustness to speed up computation -- but get worse results, probably");
->>>>>>> 93da9d05
 	line("-debug", 				" -- ", 	" ", "make bertini_real wait 30 seconds for you to attach a debugger");
 	line("-symengine -E", 		"string", 	"matlab", "select a symbolic engine.  choices are 'matlab' and 'python'");
 	line("-pycommand -P", 		"string", 	"python", "indicate how python should be called.  default is 'python '");
