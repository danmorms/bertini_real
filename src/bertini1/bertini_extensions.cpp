
#include "bertini1/bertini_extensions.hpp"








std::string enum_lookup(int flag, int hint)
{
	if (hint)
	{
		std::stringstream s;
	for (const auto& t : VertexTypes)
		if (flag & t)
			s << t << " ";
	return s.str();
	}
	else
	{
	switch (flag) {
<<<<<<< HEAD
		case 0:
			return "success";
			break;
=======
		case SUCCESSFUL:
			return "SUCCESSFUL";
			
		case CRITICAL_FAILURE:
			return "CRITICAL_FAILURE";
			
		case TOLERABLE_FAILURE:
			return "TOLERABLE_FAILURE";
>>>>>>> 65640763
			
		case NULLSPACE:
			return "NULLSPACE";
			
		case LINPRODTODETJAC:
			return "LINPRODTODETJAC";
			
		case DETJACTODETJAC:
			return "DETJACTODETJAC";
			
		case LINTOLIN:
			return "LINTOLIN";
			
		case MULTILIN:
			return "MULTILIN";
			
		case MIDPOINT_SOLVER:
			return "MIDPOINT_SOLVER";
			
		case SPHERE_SOLVER:
			return "SPHERE_SOLVER";
			
		case BERTINI_MAIN:
			return "BERTINI_MAIN";
		case TERMINATE:
			return "TERMINATE";
		case SAMPLE_CURVE:
			return "SAMPLE_CURVE";
		case SAMPLE_SURFACE:
			return "SAMPLE_SURFACE";
		case TRACKER_CONFIG:
			return "TRACKER_CONFIG";
		case INITIAL_STATE:
			return "INITIAL_STATE";
			
			
		case PARSING:
			return "PARSING";
			
		case TYPE_CONFIRMATION:
			return "TYPE_CONFIRMATION";
			
		case DATA_TRANSMISSION:
			return "DATA_TRANSMISSION";
			
		case NUMPACKETS:
			return "NUMPACKETS";
			
		case INACTIVE:
			return "INACTIVE";
			
		case VEC_MP:
			return "VEC_MP";
			
		case VEC_D:
			return "VEC_D";
			
		case MAT_MP:
			return "MAT_MP";
			
		case MAT_D:
			return "MAT_D";
			
		case COMP_MP:
			return "COMP_MP";
			
		case COMP_D:
			return "COMP_D";
			
		case INDICES:
			return "INDICES";
			
		case retVal_max_prec_reached:
			return "retVal_max_prec_reached";
		case retVal_reached_minTrackT:
			return "retVal_reached_minTrackT";
		case retVal_cycle_num_too_high:
			return "retVal_cycle_num_too_high";
		case retVal_PSEG_failed:
			return "retVal_PSEG_failed";
		case retVal_going_to_infinity:
			return "retVal_going_to_infinity";
		case retVal_security_max:
			return "retVal_security_max";
		case retVal_step_size_too_small:
			return "retVal_step_size_too_small";
		case retVal_too_many_steps:
			return "retVal_too_many_steps";
		case retVal_refining_failed:
			return "retVal_refining_failed";
		 case retVal_higher_prec_needed:
		 	return "retVal_higher_prec_needed";
		 case retVal_NAN:
		 	return "retVal_NAN";
		 case retVal_Bertini_Junk:
		 	return "retVal_Bertini_Junk";
		 case retVal_Failed_to_converge:
		 	return "retVal_Failed_to_converge";
		 case retVal_sharpening_singular_endpoint:
		 	return "retVal_sharpening_singular_endpoint";
		 case retVal_sharpening_failed:
		 	return "retVal_sharpening_failed";
		 case retVal_higher_dim:
		 	return "retVal_higher_dim";
			
		default:
			break;
	}
	}
	std::stringstream ss;
	ss << "unknown enum value " << flag << ", check out data_type.cpp or bertini.h";
	return ss.str();
}



int bertini_main_wrapper(const std::vector<std::string> & options, int num_processes, int my_id, int headnode)
{
	if (my_id == headnode)
	{ // headnode controls the overall execution
		
		
		std::cout << "calling bertini's main with options:" << std::endl;
		// convert the vector to char array
		std::vector< char const * > args;  args.push_back(NULL);
		for (auto iter=options.begin(); iter!=options.end(); iter++) {
			std::cout << *iter << std::endl;
			
			args.push_back(iter->c_str());
		}
		
		int argC = options.size()+1;
		
		bclock_t time1, time2;
		int trackType, genType = 0, MPType, userHom, sharpenOnly, needToDiff, remove_temp, useParallelDiff = 0;
		double parse_time;
		unsigned int currentSeed;
		char *inputName = NULL, *startName = NULL;
		
		
		
		// standard execution
		bclock(&time1);
		
		// setup inputName
		if (argC >= 2 && args[1] != NULL)
		{ // inputName is args[1]
			inputName = (char *)bmalloc((strlen(args[1]) + 1) * sizeof(char));
			strcpy(inputName, args[1]);
			
			// setup startName
			if (argC >= 3 && args[2] != NULL)
			{ // startName is args[2]
				startName = (char *)bmalloc((strlen(args[2]) + 1) * sizeof(char));
				strcpy(startName, args[2]);
			}
			else
			{ // default to 'start'
				startName = (char *)bmalloc(6 * sizeof(char));
				strcpy(startName, "start");
			}
		}
		else
		{ // default to 'input' & 'start'
			inputName = (char *)bmalloc(6 * sizeof(char));
			strcpy(inputName, "input");
			startName = (char *)bmalloc(6 * sizeof(char));
			strcpy(startName, "start");
		}
		
		// parse the input file and seed the random number generator
		parse_input(inputName, &trackType, &MPType, &genType, &userHom, &currentSeed, &sharpenOnly, &needToDiff, &remove_temp, useParallelDiff, my_id, num_processes, headnode);
		
		// remove the output files from possibly previous runs - delete only files not needed
		remove_output_files(trackType, sharpenOnly, 1);
		
		bclock(&time2);
		totalTime(&parse_time, time1, time2);
		
		// call the main functions
		if (sharpenOnly)
		{ // sharpen the endpoints from a previous run
			sharpen_process_main(MPType, trackType, currentSeed, my_id, num_processes, headnode);
		}
		else
		{ // do either function evaluation, zero dimensional or positive dimensional tracking
			if (trackType == 0)
			{ // zero dimensional tracking
				zero_dim_main(MPType, parse_time, currentSeed, startName, my_id, num_processes, headnode);
			}
			else if (1 <= trackType && trackType <= 7)
			{ // positive dimensional tracking
				pos_dim_main(trackType, genType, MPType, currentSeed, startName, my_id, num_processes, headnode);
			}
			else if (trackType == -4 || trackType == -3)
			{ // function evaluation
				function_eval_main(trackType == -3, MPType, currentSeed, startName, my_id, num_processes, headnode);
			}
			else if (trackType == -2 || trackType == -1)
			{ // newton evaluation
				newton_eval_main(trackType == -1, MPType, currentSeed, startName, my_id, num_processes, headnode);
			}
		}
		
		free(inputName);
		free(startName);
		
		if (remove_temp)  // remove temporary files
			remove_temp_files();
		
	}
	else
	{ // worker process
		parallel_diff_worker(my_id, num_processes, headnode);
		
		worker_process_main(my_id, num_processes, headnode);
	}
	
	initMP(mpf_get_default_prec());
	
	return 0;
	
	
}







void bertini_splash_screen()
{
	printf("\n  Library-linked Bertini(TM) v%s", BERTINI_VERSION_STRING);
	printf("\n   (%s)\n\n", BERTINI_DATE_STRING);
	printf(" D.J. Bates, J.D. Hauenstein,\n A.J. Sommese, C.W. Wampler\n\n");
	printf("(using GMP v%d.%d.%d, MPFR v%s)\n\n", __GNU_MP_VERSION, __GNU_MP_VERSION_MINOR, __GNU_MP_VERSION_PATCHLEVEL, mpfr_get_version());
}


void * br_malloc(size_t size)
/***************************************************************\
 * USAGE:                                                        *
 * ARGUMENTS:                                                    *
 * RETURN VALUES:                                                *
 * NOTES: does malloc with error checking                        *
 \***************************************************************/
{
	if (size <= 0)
	{ // nothing to allocate
		return NULL;
	}
	else
	{ // try to allocate memory
		void *x = malloc(size);
		if (x == NULL)
		{
			//			raise(SIGINT);
			printf("ERROR: bertini_real's malloc was unable to allocate memory (%d)!\n", (int) size);
			br_exit(ERROR_MEMORY_ALLOCATION);
		}
		return x;
	}
}

void *br_realloc(void *ptr, size_t size)
/***************************************************************\
 * USAGE:                                                        *
 * ARGUMENTS:                                                    *
 * RETURN VALUES:                                                *
 * NOTES: does realloc with error checking                       *
 \***************************************************************/
{
	if (size <= 0)
	{ // nothing to allocate - free memory and return NULL
		free(ptr);
		ptr = NULL;
	}
	else
	{ // try to reallocate memory
		ptr = realloc(ptr, size);
		if (ptr == NULL)
		{
			printf("ERROR: bertini_real's realloc was unable to re-allocate memory!\n");
			br_exit(ERROR_MEMORY_ALLOCATION);
		}
	}
	return ptr;
}





bool is_identity(const mat_d M)
{
	
	
	if (M->rows!=M->cols) {
		return false;
	}
	
	comp_d one;
	set_one_d(one);
	
	comp_d temp;
	for (int ii=0; ii<M->rows; ii++) {
		for (int jj=0; jj<M->cols; jj++) {
			if (ii==jj) {
				sub_d(temp, &M->entry[ii][jj], one);
				if (d_oneNorm_d(temp)>0) {
					return false;
				}
			}
			else{
				if (d_oneNorm_d(&M->entry[ii][jj])>0) {
					return false;
				}
			}
			
		}
	}
	
	return true;
}



bool is_identity(mat_mp M)
{
	
	if (M->rows!=M->cols) {
		return false;
	}
	
	
	comp_mp one; init_mp(one); set_one_mp(one);
	comp_mp temp;  init_mp(temp);
	
	
	for (int ii=0; ii<M->rows; ii++) {
		for (int jj=0; jj<M->cols; jj++) {
			if (ii==jj) {
				sub_mp(temp, &M->entry[ii][jj], one);
				if (d_oneNorm_mp(temp)>0) {
					clear_mp(one); clear_mp(temp);
					return false;
				}
			}
			else{
				if (d_oneNorm_mp(&M->entry[ii][jj])>0) {
					clear_mp(one); clear_mp(temp);
					return false;
				}
			}
			
		}
	}
	
	clear_mp(one); clear_mp(temp);
	
	return true;
}






void norm_of_difference(mpf_t result, const vec_mp left, const vec_mp right)
{
	if (left->size!=right->size || left->size == 0) {
		printf("attempting to take difference of two vectors not of the same size! (%d!=%d)\n",left->size,right->size);
		
		print_point_to_screen_matlab(left,"left");
		print_point_to_screen_matlab(right,"right");
		deliberate_segfault();
	}
	
	
	vec_mp difference;  init_vec_mp2(difference, left->size,MIN(left->curr_prec,right->curr_prec));difference->size = left->size;
	comp_mp temp; init_mp2(temp,MIN(left->curr_prec,right->curr_prec));
	
	for (int ii = 0;  ii< left->size; ++ii) {
		sub_mp(&difference->coord[ii], &left->coord[ii], &right->coord[ii]);
	}
	
	twoNormVec_mp(difference, temp);
	
	mpf_abs_mp(result, temp);
	clear_vec_mp(difference);
	clear_mp(temp);
	return;
}


void norm_of_difference_mindim(mpf_t result, const vec_mp left, const vec_mp right)
{
	using std::min;
	auto ls = left->size;
	auto rs = right->size;
	auto m = min(ls,rs);

	vec_mp a, b;
	init_vec_mp(a,m);
	vec_cp_mp(a, left);
	a->size = m;

	init_vec_mp(b,m);
	vec_cp_mp(b, right);
	b->size = m;

	norm_of_difference(result, a, b);
	return;
}


void dehomogenize(point_d *result, const point_d dehom_me)
{
	comp_d denom;
	change_size_vec_d(*result,dehom_me->size-1);
	(*result)->size = dehom_me->size-1;
	set_d(denom, &dehom_me->coord[0]);
	
	for (int ii=0; ii<dehom_me->size-1; ++ii) {
		div_d(&(*result)->coord[ii],&(dehom_me)->coord[ii+1],denom); //  result[ii] = dehom_me[ii+1]/dehom_me[0].
	}
	
	return;
}

void dehomogenize(point_mp *result, const point_mp dehom_me)
{
	if (dehom_me->size==0 || dehom_me->size==1) {
		printf("attempting to dehomogenize a vector of length 0 or 1\n");
		br_exit(977);
	}
	
	comp_mp denom; init_mp2(denom,dehom_me->curr_prec);
	change_size_vec_mp((*result),dehom_me->size-1);
	
	(*result)->size = dehom_me->size-1;
	
	set_mp(denom, &dehom_me->coord[0]);
	for (int ii=0; ii<dehom_me->size-1; ++ii) {
		div_mp(&(*result)->coord[ii],&(dehom_me)->coord[ii+1],denom); //  result[ii] = dehom_me[ii+1]/dehom_me[0].
	}
	
	clear_mp(denom);
	return;
}

void dehomogenize(point_mp *result, const point_mp dehom_me, int num_variables)
{
	if (dehom_me->size==0 || dehom_me->size==1) {
		printf("attempting to dehomogenize a vector of length 0 or 1\n");
		br_exit(977);
	}
	
	comp_mp denom; init_mp2(denom,dehom_me->curr_prec);
	change_size_vec_mp((*result),dehom_me->size-1);
	
	(*result)->size = dehom_me->size-1;
	
	set_mp(denom, &dehom_me->coord[0]);
	for (int ii=0; ii<num_variables-1; ++ii) {
		div_mp(&(*result)->coord[ii],&(dehom_me)->coord[ii+1],denom); //  result[ii] = dehom_me[ii+1]/dehom_me[0].
	}
	
	for (int ii=num_variables-1; ii<dehom_me->size-1; ++ii) {
		set_mp( &(*result)->coord[ii],&(dehom_me)->coord[ii+1]);
	}
	
	clear_mp(denom);
	return;
}




void dehomogenize(point_d *result, const point_d dehom_me, int num_variables)
{
	if (dehom_me->size==0 || dehom_me->size==1) {
		printf("attempting to dehomogenize a vector of length 0 or 1\n");
		br_exit(977);
	}
	
	comp_d denom;
	change_size_point_d((*result),dehom_me->size-1);
	(*result)->size = dehom_me->size-1;
	
	set_d(denom, &dehom_me->coord[0]);
	for (int ii=0; ii<num_variables-1; ++ii) {
		div_d( &(*result)->coord[ii],&(dehom_me)->coord[ii+1],denom); //  result[ii] = dehom_me[ii+1]/dehom_me[0].
	}
	
	for (int ii=num_variables-1; ii<dehom_me->size-1; ++ii) {
		set_d( &(*result)->coord[ii],&(dehom_me)->coord[ii+1]);
	}
	
	return;
}


void nonconj_transpose(mat_d Res, const mat_d M)  /* Stores NON-CONJUGATE transpose of M in Res. */
/***************************************************************\
 * USAGE:                                                        *
 * ARGUMENTS:                                                    *
 * RETURN VALUES:                                                *
 * NOTES:                                                        *
 \***************************************************************/
{
	int i, j, rows = M->rows, cols = M->cols;
	
	if (Res != M)
	{ // setup Res
		change_size_mat_d(Res, cols, rows);
		
		for (i = 0; i < cols; i++)
			for (j = 0; j < rows; j++)
			{
				set_d(&Res->entry[i][j], &M->entry[j][i]);
			}
	}
	else // Res = M
	{ // need to use a temporary matrix
		mat_d tempMat;
		// copy M to tempMat
		init_mat_d(tempMat, rows, cols);
		mat_cp_d(tempMat, M);
		
		// setup Res
		change_size_mat_d(Res, cols, rows);
		
		for (i = 0; i < cols; i++)
			for (j = 0; j < rows; j++)
			{
				set_d(&Res->entry[i][j], &tempMat->entry[j][i]);
			}
		
		// clear tempMat
		clear_mat_d(tempMat);
	}
	// set the size
	Res->rows = cols;
	Res->cols = rows;
	
	return;
}

void nonconj_transpose(mat_mp Res, const mat_mp M)  /* Stores NON-CONJUGATE transpose of M in Res. */
/***************************************************************\
 * USAGE:                                                        *
 * ARGUMENTS:                                                    *
 * RETURN VALUES:                                                *
 * NOTES:                                                        *
 \***************************************************************/
{
	int i, j, rows = M->rows, cols = M->cols;
	
	if (Res != M)
	{ // setup Res
		change_size_mat_mp(Res, cols, rows);
		
		for (i = 0; i < cols; i++)
			for (j = 0; j < rows; j++)
			{
				set_mp(&Res->entry[i][j], &M->entry[j][i]);
			}
	}
	else // Res = M
	{ // need to use a temporary matrix
		mat_mp tempMat;
		// copy M to tempMat
		init_mat_mp2(tempMat, rows, cols, M->curr_prec);
		mat_cp_mp(tempMat, M);
		
		// setup Res
		change_size_mat_mp(Res, cols, rows);
		
		for (i = 0; i < cols; i++)
			for (j = 0; j < rows; j++)
			{
				set_mp(&Res->entry[i][j], &tempMat->entry[j][i]);
			}
		
		// clear tempMat
		clear_mat_mp(tempMat);
	}
	// set the size
	Res->rows = cols;
	Res->cols = rows;
	
	return;
}



void dot_product_d(comp_d result, const vec_d left, const vec_d right)
{
	if (left->size!=right->size) {
		printf("attempting to dot_d two vectors not of the same size! (%d!=%d)\n",left->size,right->size);
		throw std::runtime_error("attempting to dot_d two vectors not of the same size");
	}
	
	set_zero_d(result);
	
	comp_d temp;
	for (int ii=0; ii<left->size; ++ii) {
		mul_d(temp,&left->coord[ii],&right->coord[ii]);
		add_d(result,result,temp);
	}
}

void dot_product_mp(comp_mp result, const vec_mp left, const vec_mp right)
{
	if (left->size!=right->size) {
		printf("attempting to dot_mp two vectors not of the same size! (%d!=%d)\n",left->size,right->size);
		throw std::runtime_error("attempting to dot_mp two vectors not of the same size");
	}
	
	set_zero_mp(result);
	comp_mp temp; init_mp2(temp,MIN(left->curr_prec,right->curr_prec));
	for (int ii=0; ii<left->size; ++ii) {
		mul_mp(temp,&left->coord[ii],&right->coord[ii]);
		add_mp(result,result,temp);
	}
	clear_mp(temp);
}




void dot_product_mindim(comp_d result, const vec_d left, const vec_d right)
{
	
	set_zero_d(result);
	comp_d temp;
	for (int ii=0; ii<MIN(left->size,right->size); ++ii) {
		mul_d(temp,&left->coord[ii],&right->coord[ii]);
		add_d(result,result,temp);
	}
	
}


void dot_product_mindim(comp_mp result, const vec_mp left, const vec_mp right)
{
	
	set_zero_mp(result);
	comp_mp temp; init_mp2(temp,MIN(left->curr_prec,right->curr_prec));
	for (int ii=0; ii<MIN(left->size,right->size); ++ii) {
		mul_mp(temp,&left->coord[ii],&right->coord[ii]);
		add_mp(result,result,temp);
	}
	clear_mp(temp);
}





int take_determinant_d(comp_d determinant, const mat_d source_matrix)
{
	
	
	
	if (source_matrix->cols!=source_matrix->rows) {
		printf("source matrix is not square! (%d rows, %d columns)\n",source_matrix->rows,source_matrix->cols);
		exit(-108);
	}
	if (source_matrix->cols==0) {
		printf("source matrix has 0 entries!");
		exit(-109);
	}
	
	int num_variables = source_matrix->cols;
	int ii;
	
	
	mat_d intermediate; init_mat_d(intermediate,0,0);
	
	int *rwnm = NULL;
	vec_d garbage; init_vec_d(garbage,0);
	vec_d zerovec; init_vec_d(zerovec,0); change_size_vec_d(zerovec,num_variables); zerovec->size = num_variables;
	
	
	for (ii=0; ii<num_variables; ii++) {
		set_zero_d(&zerovec->coord[ii]);
	}
	
	
	
	double tol = TOL_DOUBLE_PRECISION; //  these should be for realsies
	double largeChange = LARGECHANGE_DOUBLEPRECISION;
	
	// returns x, intermediate.
	
	//	print_matrix_to_screen_matlab(source_matrix,"detme");
	
	int sign;
	
	int retval = LU_matrixSolve_d(garbage, intermediate, &rwnm, &sign, const_cast<_mat_d*>(source_matrix), zerovec,tol,largeChange);
	//the solution is in intermediate.
	//error check.  solution failed if retval!=0
	if (retval!=0) {
		//		printf("LU decomposition failed (d)\n");
		//		print_matrix_to_screen_matlab(intermediate,"failed_result");
		//		print_matrix_to_screen_matlab(source_matrix,"source_matrix");
		//		deliberate_segfault();
		set_zero_d(determinant);
	}
	else{
		//compute the determinant
		set_one_d(determinant); // initialize
		for (ii=0; ii<num_variables; ii++) {
			mul_d(determinant,determinant,&intermediate->entry[rwnm[ii]][ii]);
		}
		determinant->r = determinant->r*sign;
		determinant->i = determinant->i*sign;
	}
	// this verified correct via 20 samples in matlab.  dab.
	
	free(rwnm);
	clear_vec_d(garbage);
	clear_vec_d(zerovec);
	clear_mat_d(intermediate);
	
	return 0;
}

int take_determinant_mp(comp_mp determinant, const mat_mp source_matrix)
{
	
	
	
	if (source_matrix->cols!=source_matrix->rows) {
		printf("source matrix is not square! (%d rows, %d columns)\n",source_matrix->rows,source_matrix->cols);
		exit(-108);
	}
	if (source_matrix->cols==0) { // no need to check rows -- know they are equal already
		printf("source matrix has 0 entries!");
		exit(-109);
	}
	
	int num_variables = source_matrix->cols;
	
	mat_mp intermediate; init_mat_mp(intermediate,num_variables,num_variables);
	intermediate->rows = intermediate->cols = num_variables;
	vec_mp zerovec; init_vec_mp(zerovec,source_matrix->cols); change_size_vec_mp(zerovec,num_variables); zerovec->size = num_variables;
	vec_mp garbage; init_vec_mp(garbage,source_matrix->cols); garbage->size = source_matrix->cols;
	
	int sign;
	int *rwnm = NULL;
	
	mpf_t tol;  mpfr_init(tol); // = 1e-14
	mpf_t largeChange; mpfr_init(largeChange); //  = 1e11
	
	mpf_set_d(tol, TOL_MP); // tol is the minimum acceptable 1-norm for each row during decomposition
	mpf_set_d(largeChange, LARGECHANGE_MP);
	
	
	
	
	for (int ii=0; ii<num_variables; ii++) {
		set_zero_mp(&zerovec->coord[ii]);
	}
	

	// returns x, intermediate.
	
	int retval = LU_matrixSolve_mp(garbage, intermediate, &rwnm, &sign, const_cast<_mat_mp*>(source_matrix), zerovec,tol,largeChange);
	//the solution is in intermediate.
	//error check.  solution failed if retval!=0
	if (retval!=0) {
		set_zero_mp(determinant);
	}
	else{
		//compute the determinant
		set_one_mp(determinant); // initialize
		for (int ii=0; ii<num_variables; ii++) {
			mul_mp(determinant,determinant,&intermediate->entry[rwnm[ii]][ii]);
		}
		if (sign==-1)
		{
			neg_mp(determinant,determinant);
		}
	}

	// this verified correct via 20 samples in matlab.  dab.
	
	free(rwnm);
	mpf_clear(tol);
	mpf_clear(largeChange);
	clear_mat_mp(intermediate);
	clear_vec_mp(zerovec);
	clear_vec_mp(garbage);
	return 0;
}



/**
 computes the projection value given a homogeneous input.
 
 double type
 */
void projection_value_homogeneous_input(comp_d result, const vec_d input, const vec_d projection)
{
	set_zero_d(result);
	comp_d temp;
	for (int ii=0; ii<projection->size; ii++) {
		mul_d(temp, &input->coord[ii], &projection->coord[ii]);
		add_d(result, result, temp);
	}
	set_d(temp, result);
	div_d(result, temp, &input->coord[0]);
	
	return;
}

/**
 computes the projection value given a homogeneous input.
 
 mp type
 */
void projection_value_homogeneous_input(comp_mp result, const vec_mp input, const vec_mp projection)
{
	
	
	set_zero_mp(result);
	comp_mp temp; init_mp2(temp,MIN(input->curr_prec,projection->curr_prec));
	for (int ii=0; ii<projection->size; ii++) {
		mul_mp(temp, &input->coord[ii], &projection->coord[ii]);
		add_mp(result, result, temp);
	}
	set_mp(temp, result);
	div_mp(result, temp, &input->coord[0]);
	clear_mp(temp);
	
}



int isSamePoint_inhomogeneous_input(const point_d left, const point_d right, double tolerance){
	
	if (left->size!=right->size) 
		throw std::logic_error("attempting to isSamePoint_inhom_d with disparate sized points.");
	
	double A = infNormVec_d(const_cast<_point_d*>(left));
	double B = infNormVec_d(const_cast<_point_d*>(right));

	using std::min;
	if (auto m = min(A,B)>1.0)
		tolerance *= m;

	return isSamePoint(const_cast<_point_d*>(left),NULL,52,const_cast<_point_d*>(right),NULL,52,tolerance);
}


int isSamePoint_inhomogeneous_input(const point_mp left, const point_mp right, double tolerance){
	
	if (left->size!=right->size) {
		std::stringstream ss;
		ss << "attempting to isSamePoint_inhom_mp with disparate sized points.\n";
		ss << "left: " << left->size << "\t right: " << right->size;
		throw std::logic_error(ss.str());
	}
	
	
	
	double A = infNormVec_mp(const_cast<_point_mp*>(left));
	double B = infNormVec_mp(const_cast<_point_mp*>(right));

	using std::min;
	auto m = min(A,B);
	if (m>1.0)
		tolerance *= m;

	return isSamePoint(NULL,const_cast<_point_mp*>(left),64,NULL,const_cast<_point_mp*>(right),64,tolerance);
}



int isSamePoint_homogeneous_input(const point_d left, const point_d right, double tolerance){
	
	if (left->size!=right->size) {
		std::stringstream ss;
		ss << "attempting to isSamePoint_hom_d with disparate sized points.\n";
		ss << "left: " << left->size << "\t right: " << right->size;
		throw std::logic_error(ss.str());
	}
	
	vec_d dehom_left;  init_vec_d(dehom_left,left->size-1);  dehom_left->size = left->size-1;
	vec_d dehom_right; init_vec_d(dehom_right,right->size-1); dehom_right->size = right->size-1;
	
	dehomogenize(&dehom_left,left);
	dehomogenize(&dehom_right,right);

	int indicator = isSamePoint_inhomogeneous_input(dehom_left, dehom_right, tolerance);
	
	clear_vec_d(dehom_left); clear_vec_d(dehom_right);
	
	return indicator;
}


int isSamePoint_homogeneous_input(const point_mp left, const point_mp right, double tolerance){
	
	if (left->size!=right->size) {
		std::stringstream ss;
		ss << "attempting to isSamePoint_hom_mp with disparate sized points.\n";
		ss << "left: " << left->size << "\t right: " << right->size;
		throw std::logic_error(ss.str());
	}
	
	vec_mp dehom_left;  init_vec_mp2(dehom_left,left->size-1,left->curr_prec);  dehom_left->size = left->size-1;
	vec_mp dehom_right; init_vec_mp2(dehom_right,right->size-1,right->curr_prec); dehom_right->size = right->size-1;
	
	dehomogenize(&dehom_left,left);
	dehomogenize(&dehom_right,right);


	int indicator = isSamePoint_inhomogeneous_input(dehom_left, dehom_right, tolerance);
	
	
	clear_vec_mp(dehom_left); clear_vec_mp(dehom_right);
	
	return indicator;
}



void real_threshold(comp_mp blabla, double threshold)
{
	
	comp_d temp;
	mp_to_d(temp, blabla);
	
   if (fabs(temp->r) < threshold) {
		mpf_set_str( blabla->r, "0.0", 10);
	}
	
	if (fabs(temp->i) < threshold) {
		mpf_set_str( blabla->i, "0.0", 10);
	}
	
	return;
}



void real_threshold(vec_mp blabla, double threshold)
{
	if (blabla->size == 0) {
		return;
	}
	
	comp_d temp;
	for (int ii=0; ii<blabla->size; ii++) {
		mp_to_d(temp, &blabla->coord[ii]);
        
       if (fabs(temp->r) < threshold) {
			mpf_set_str( blabla->coord[ii].r, "0.0", 10);
		}
		
		if (fabs(temp->i) < threshold) {
			mpf_set_str( blabla->coord[ii].i, "0.0", 10);
		}
	}
	return;
}


void real_threshold(mat_mp blabla, double threshold)
{
	if ( (blabla->rows == 0) || (blabla->cols == 0) ) {
		return;
	}
	
	comp_d temp;
	for (int jj=0; jj<blabla->cols; jj++) {
		for (int ii=0; ii<blabla->rows; ii++) {
			mp_to_d(temp, &blabla->entry[ii][jj]);
           if ( fabs(temp->r) < threshold) {
				mpf_set_str( blabla->entry[ii][jj].r, "0.0", 10);
			}
			if ( fabs(temp->i) < threshold) {
				mpf_set_str( blabla->entry[ii][jj].i, "0.0", 10);
			}
		}
	}
	return;
}




void print_point_to_screen_matlab(const vec_d M, std::string name)
{
	
	printf("%s = [...\n",name.c_str());
	for (int kk = 0; kk < M->size; kk++)
	{ // print kth coordinate
		printf(" %.8le+1i*%.8le;\n",M->coord[kk].r,M->coord[kk].i);
	}
	printf("];\n\n");
}

void print_point_to_screen_matlab(const vec_mp M, std::string name)
{
	
	printf("%s = [...\n",name.c_str());
	for (int kk = 0; kk < M->size; kk++)
	{ // print kth coordinate
		mpf_out_str (NULL, 10, 8, M->coord[kk].r);
		printf("+1i*");
		mpf_out_str (NULL, 10, 8, M->coord[kk].i);
		printf(";\n");
	}
	printf("];\n\n");
}



void print_matrix_to_screen_matlab(const mat_d M, std::string name)
{

	
	printf("%%matrix '%s' has dimensions %dx%d\n", name.c_str(), M->rows,M->cols);
	printf("%s = [...\n",name.c_str());
	for (int kk = 0; kk < M->rows; kk++)
	{ // print kth row
		for (int jj = 0; jj < M->cols; jj++)
		{
			printf("%.4le+1i*%.4le ",M->entry[kk][jj].r,M->entry[kk][jj].i );
		}
		if (kk!= M->rows-1) {
			printf(";...\n");
		}
		
	}
	printf("];\n\n");
}
void print_matrix_to_screen_matlab(const mat_mp M, std::string name)
{

	
	printf("%%matrix '%s' has dimensions %dx%d\n",name.c_str(), M->rows,M->cols);
	printf("%s = [...\n",name.c_str());
	for (int kk = 0; kk < M->rows; kk++)
	{ // print kth row
		for (int jj = 0; jj < M->cols; jj++)
		{
			
			mpf_out_str (NULL, 10, 8, M->entry[kk][jj].r);
			printf("+1i*");
			mpf_out_str (NULL, 10, 8, M->entry[kk][jj].i); // base 10 , 7 digits
			printf("\t");
		}
		printf(";\n");
	}
	printf("];\n\n");
}


void print_comp_matlab(const comp_mp M, std::string name){
	printf("%s=",name.c_str());
	mpf_out_str (NULL, 10, 8, M->r);
	printf("+1i*");
	mpf_out_str (NULL, 10, 8, M->i); // base 10, 6 digits
	printf("\n");
	return;
}

void print_comp_matlab(const comp_d M, std::string name){
	printf("%s=%.5le+1i*%.5le\n",name.c_str(),M->r,M->i);
	return;
}

void print_path_retVal_message(int retVal){
	
	
	if (retVal==100) {
		printf("max_prec_reached\n");
	}
	if (retVal==-50) {
		printf("reached_minTrackT\nrelevant setting name is 'NbhdRadius'\n");
	}
	else if (retVal==-200){
		printf("cycle_num_too_high\n");
	}
	else if (retVal==-15){
		printf("PSEG_failed\n");
	}
	else if (retVal==-2){
		printf("going_to_infinity\n");
	}
	else if (retVal==-4){
		printf("security_max\n");
	}
	else if (retVal==-3){
		printf("step_size_too_small\n");
	}
	else if (retVal==-10){
		printf("too_many_steps\n");
	}
	else if (retVal==-20){
		printf("refining_failed\n");
	}
	else if (retVal==-100){
		printf("higher_prec_needed\n");
	}
	else if (retVal==-99){
		printf("retVal_NAN\n");
	}
	else if (retVal==-98){
		printf("retVal_Bertini_Junk\n");
	}
	else if (retVal==-97){
		printf("Failed_to_converge (used in newton iterations)\n");
	}
	else if (retVal==-22){
		printf("sharpening_singular_endpoint\nthis is used when the sharpening sees that the endpoint is singular and cannot sharpen it\n");
	}
	else if (retVal==-21){
		printf("sharpening_failed\nthis is used when the sharpening of an endpoint does not reach the desired tolerance\n");
	}
	else if (retVal==-22){
		printf("higher_dim\nthis is used in regeneration when an endpoint lies on a higher dimensional component\n");
	}
	
	
	return;
}



int get_num_vars_PPD(const preproc_data PPD){
	int num_vars = 0; // initialize
	

	
	//run through each variable group
	for (int ii=0; ii<(PPD.num_var_gp+PPD.num_hom_var_gp); ii++) {
		num_vars+= PPD.size[ii];
		num_vars+= PPD.type[ii];
	}
	
	return num_vars;
	
}



void cp_patch_mp(patch_eval_data_mp *PED, const patch_eval_data_mp PED_input)
{
	PED->num_patches = PED_input.num_patches;
	
	// set the current precision
	PED->curr_prec = PED_input.curr_prec;
	
	// initialize patchCoeff to this preicision
	init_mat_mp2(PED->patchCoeff, PED_input.patchCoeff->rows, PED_input.patchCoeff->cols, PED->curr_prec);
	init_mat_rat(PED->patchCoeff_rat, PED_input.patchCoeff->rows, PED_input.patchCoeff->cols);
	
	// setup patchCoeff
	mat_cp_mp_rat(PED->patchCoeff, PED->patchCoeff_rat, PED_input.patchCoeff, PED_input.patchCoeff_rat);
	
	return;
}


void cp_patch_d(patch_eval_data_d *PED, const patch_eval_data_d PED_input)
{
	PED->num_patches = PED_input.num_patches;
	
	
	// initialize patchCoeff to this preicision
	init_mat_d(PED->patchCoeff, PED_input.patchCoeff->rows, PED_input.patchCoeff->cols);
	
	// setup patchCoeff
	mat_cp_d(PED->patchCoeff, PED_input.patchCoeff);
	
	return;
}

void cp_preproc_data(preproc_data *PPD, const preproc_data & PPD_input)
{
	
	PPD->num_funcs = PPD_input.num_funcs;
	PPD->num_hom_var_gp = PPD_input.num_hom_var_gp;
	PPD->num_var_gp = PPD_input.num_var_gp;
	
	int total_gp = PPD->num_hom_var_gp + PPD->num_var_gp;
	
	
	
	if (total_gp==0) {
		return;
	}
	else{
		PPD->size = (int *)br_malloc(total_gp * sizeof(int));
		PPD->type = (int *)br_malloc(total_gp * sizeof(int));
		
		for (int i = 0; i < total_gp; i++)
		{
			PPD->size[i] = PPD_input.size[i];
			PPD->type[i] = PPD_input.type[i];
		}
	}
	
	
	
	return;
}


void clear_post_process_t(post_process_t * endPoint, int num_vars)
{
	
	if (endPoint->sol_prec >1)
	{
		if (endPoint->sol_prec >= 64)
		{ // clear _mp
			mpf_clear(endPoint->function_resid_mp);
			mpf_clear(endPoint->newton_resid_mp);
			for (int j = 0; j < num_vars; j++)
			{
				clear_mp(endPoint->sol_mp[j]);
			}
		}
		free(endPoint->sol_mp);
		free(endPoint->sol_d);
	}
}


void print_tracker(const tracker_config_t * T)
{
    std::cout << "BEGIN TRACKER CONFIG:\n\n" << std::endl;
	std::cout << "numVars: " << T->numVars << std::endl;
	std::cout << "numPathVars: " << T->numPathVars << std::endl;
	std::cout << "numParams: " << T->numParams << std::endl;
	std::cout << "numFuncs: " << T->numFuncs << std::endl;
	
	std::cout << "maxStepSize: " << T->maxStepSize << std::endl;
	std::cout << "minStepSizeBeforeEndGame: " << T->minStepSizeBeforeEndGame << std::endl;
	std::cout << "minStepSizeDuringEndGame: " << T->minStepSizeDuringEndGame << std::endl;
	std::cout << "minStepSize: " << T->minStepSize << std::endl;
	std::cout << "currentStepSize: " << T->currentStepSize << std::endl;
	std::cout << "first_step_of_path: " << T->first_step_of_path << std::endl;
	std::cout << "minTrackT: " << T->minTrackT << std::endl;
	
	std::cout << "basicNewtonTol: " << T->basicNewtonTol << std::endl;
	std::cout << "endgameNewtonTol: " << T->endgameNewtonTol << std::endl;
	std::cout << "final_tolerance: " << T->final_tolerance << std::endl;
	
	std::cout << "cSecInc: " << T->cSecInc << std::endl;
	std::cout << "maxNewtonIts: " << T->maxNewtonIts << std::endl;
	std::cout << "MPType: " << T->MPType << std::endl;
	std::cout << "Precision: " << T->Precision << std::endl;
	std::cout << "outputLevel: " << T->outputLevel << std::endl;
	std::cout << "screenOut: " << T->screenOut << std::endl;
	
	std::cout << "targetT: " << T->targetT << std::endl;
	std::cout << "endgameBoundary: " << T->endgameBoundary << std::endl;
	std::cout << "endgameSwitch: " << T->endgameSwitch << std::endl;
	
	std::cout << "goingToInfinity: " << T->goingToInfinity << std::endl;
	std::cout << "maxNumSteps: " << T->maxNumSteps << std::endl;
	std::cout << "endgameNumber: " << T->endgameNumber << std::endl;
	
	std::cout << "latest_cond_num_exp: " << T->latest_cond_num_exp << std::endl;
	std::cout << "steps_since_last_CN: " << T->steps_since_last_CN << std::endl;
	
	std::cout << "power_series_sample_factor: " << T->power_series_sample_factor << std::endl;
	std::cout << "cycle_num_max: " << T->cycle_num_max << std::endl;
	std::cout << "num_PSEG_sample_points: " << T->num_PSEG_sample_points << std::endl;
	
	std::cout << "latest_newton_residual_d: " << T->latest_newton_residual_d << std::endl;
	
	
	std::cout << "t_val_at_latest_sample_point: " << T->t_val_at_latest_sample_point << std::endl;
	std::cout << "error_at_latest_sample_point: " << T->error_at_latest_sample_point << std::endl;
	std::cout << "final_tolerance: " << T->final_tolerance << std::endl;
	
	std::cout << "real_threshold: " << T->real_threshold << std::endl;
	std::cout << "endgameOnly: " << T->endgameOnly << std::endl;
	
	std::cout << "AMP_bound_on_abs_vals_of_coeffs: " << T->AMP_bound_on_abs_vals_of_coeffs << std::endl;
	std::cout << "AMP_bound_on_degree: " << T->AMP_bound_on_degree << std::endl;
	std::cout << "AMP_eps: " << T->AMP_eps << std::endl;
	std::cout << "AMP_Phi: " << T->AMP_Phi << std::endl;
	std::cout << "AMP_Psi: " << T->AMP_Psi << std::endl;
	
	std::cout << "AMP_safety_digits_1: " << T->AMP_safety_digits_1 << std::endl;
	std::cout << "AMP_safety_digits_2: " << T->AMP_safety_digits_2 << std::endl;
	std::cout << "AMP_max_prec: " << T->AMP_max_prec << std::endl;
	
	std::cout << "sing_val_zero_tol: " << T->sing_val_zero_tol << std::endl;
	std::cout << "cond_num_threshold: " << T->cond_num_threshold << std::endl;
	
	std::cout << "step_fail_factor: " << T->step_fail_factor << std::endl;
	std::cout << "step_success_factor: " << T->step_success_factor << std::endl;
	
	std::cout << "max_num_pts_for_trace: " << T->max_num_pts_for_trace << std::endl;
	std::cout << "max_num_mon_linears: " << T->max_num_mon_linears << std::endl;
	std::cout << "max_num_bad_loops_in_mon: " << T->max_num_bad_loops_in_mon << std::endl;
	
	std::cout << "final_tol_multiplier: " << T->final_tol_multiplier << std::endl;
	std::cout << "final_tol_times_mult: " << T->final_tol_times_mult << std::endl;
	
	std::cout << "sharpenDigits: " << T->sharpenDigits << std::endl;
	std::cout << "sharpenOnly: " << T->sharpenOnly << std::endl;
	
	std::cout << "regen_remove_inf: " << T->regen_remove_inf << std::endl;
	std::cout << "regen_higher_dim_check: " << T->regen_higher_dim_check << std::endl;
	std::cout << "sliceBasicNewtonTol: " << T->sliceBasicNewtonTol << std::endl;
	std::cout << "sliceEndgameNewtonTol: " << T->sliceEndgameNewtonTol << std::endl;
	std::cout << "sliceFinalTol: " << T->sliceFinalTol << std::endl;
	
	std::cout << "minCycleTrackBack: " << T->minCycleTrackBack << std::endl;
	std::cout << "junkRemovalTest: " << T->junkRemovalTest << std::endl;
	std::cout << "maxDepthLDT: " << T->maxDepthLDT << std::endl;
	std::cout << "odePredictor: " << T->odePredictor << std::endl;
	
	std::cout << "securityLevel: " << T->securityLevel << std::endl;
	std::cout << "securityMaxNorm: " << T->securityMaxNorm << std::endl;
	
	std::cout << "cutoffCycleTime: " << T->cutoffCycleTime << std::endl;
	std::cout << "cutoffRatioTime: " << T->cutoffRatioTime << std::endl;
	std::cout << "finiteThreshold: " << T->finiteThreshold << std::endl;
	std::cout << "funcResTol: " << T->funcResTol << std::endl;
	std::cout << "ratioTol: " << T->ratioTol << std::endl;
	std::cout << "maxStepsBeforeNewton: " << T->maxStepsBeforeNewton << std::endl;
    
    std::cout << "END TRACKER CONFIG" << std::endl << std::endl << std::endl;
	
	return;
}




//TODO this sort should be optimized.  it is sloppy and wasteful right now.
int sort_increasing_by_real(vec_mp projections_sorted, 
							std::vector< int > & index_tracker, 
							const vec_mp projections_input,
							double distinct_thresh){
	
	
	if (projections_input->size == 0) {
		change_size_vec_mp(projections_sorted,1);
		projections_sorted->size = 0;
		return -1;
	}
	
	
	
	for (int ii=0; ii<projections_input->size; ii++) {
		if (!(mpfr_number_p(projections_input->coord[ii].r) && mpfr_number_p(projections_input->coord[ii].i))) {
			std::cout << "there was NAN in the projections to sort :(" << std::endl;
			print_point_to_screen_matlab(projections_input, "projections_input");
			
			return -51;
		}
	}
	
	
	
	
	
	std::vector< int > index_tracker_non_unique;
	std::vector< double > projvals_as_doubles;
	
	
	vec_mp projections_sorted_non_unique;
	init_vec_mp2(projections_sorted_non_unique,projections_input->size,1024);
	projections_sorted_non_unique->size = projections_input->size;
	
	
	
	std::set<int> unsorted_indices;
	for (int ii=0; ii<projections_input->size; ii++) {
		unsorted_indices.insert(ii);
	}
	
	
	
	
	//sort by size
	for (int ii=0; ii<projections_input->size; ii++) { // for each of the projection values input
		double min = 1e20; // reset this bogus value
		
		int indicator = -1;
		
		// this loop finds the minimum projection value
		for (std::set<int>::iterator set_iter = unsorted_indices.begin(); set_iter!=unsorted_indices.end(); set_iter++) {
			
			double curr = mpf_get_d(projections_input->coord[*set_iter].r); // convert projection value to a double for comparison
			if ( curr < min) { // compare
				indicator = *set_iter;
				min = curr;
			}
		}
		
		if (indicator==-1) { // if min value was larger than a huge number
			printf("min projection value was *insanely* large\n");
		}
		
		unsorted_indices.erase(indicator);
		
		projvals_as_doubles.push_back(min);
		index_tracker_non_unique.push_back(indicator);
		set_mp( &projections_sorted_non_unique->coord[ii],&projections_input->coord[indicator]);
	}
	
	
	
	
	// filter for uniqueness
	
	change_size_vec_mp(projections_sorted,1); projections_sorted->size = 1;
	
	index_tracker.push_back(index_tracker_non_unique[0]);
	set_mp(&projections_sorted->coord[0],&projections_sorted_non_unique->coord[0])
	int unique_counter = 1;
	for (int ii=1; ii<projections_input->size; ii++) {
		
		double compare_me_lower, compare_me_upper;
		if (fabs(projvals_as_doubles[ii-1])>1) {
			compare_me_lower = 1;
			compare_me_upper = projvals_as_doubles[ii]/projvals_as_doubles[ii-1];
		}
		else{
			compare_me_lower = projvals_as_doubles[ii-1];
			compare_me_upper = projvals_as_doubles[ii];
		}
		
		
		if ( fabs(compare_me_upper-compare_me_lower) < distinct_thresh) { //fabs( projvals_as_doubles[ii-1]-projvals_as_doubles[ii])
			continue;
		}
		else
		{
			increase_size_vec_mp(projections_sorted,unique_counter+1); projections_sorted->size = unique_counter+1;
			set_mp(&projections_sorted->coord[unique_counter],&projections_sorted_non_unique->coord[ii]);
			unique_counter++;
			
			index_tracker.push_back(index_tracker_non_unique[ii]);
		}
	}
	
	
	clear_vec_mp(projections_sorted_non_unique);
	
	return 0;
}



void send_patch_d(const patch_eval_data_d * patch)
{
	comp_d *patch_coeff = NULL;
	patch_eval_data_d_int PED_int;
	MPI_Datatype mpi_comp_d, mpi_patch_d_int;
	
	// setup mpi_comp_d & mpi_patch_d_int
	create_comp_d(&mpi_comp_d);
	create_patch_eval_data_d_int(&mpi_patch_d_int);
	// setup PED_int
	cp_patch_d_int(&PED_int, const_cast<patch_eval_data_d *>(patch), &patch_coeff, 0);
	
	// broadcast patch structures
	MPI_Bcast(&PED_int, 1, mpi_patch_d_int, 0, MPI_COMM_WORLD);
	MPI_Bcast(patch_coeff, PED_int.patchCoeff_rows * PED_int.patchCoeff_cols, mpi_comp_d, 0, MPI_COMM_WORLD);
	
	// free memory
	MPI_Type_free(&mpi_comp_d);
	MPI_Type_free(&mpi_patch_d_int);
	free(patch_coeff);
}


void receive_patch_d(patch_eval_data_d * patch)
{
	comp_d *patch_coeff = NULL;
	patch_eval_data_d_int PED_int;
	MPI_Datatype mpi_comp_d, mpi_patch_d_int;
	
	// setup mpi_comp_d & mpi_patch_d_int
	create_comp_d(&mpi_comp_d);
	create_patch_eval_data_d_int(&mpi_patch_d_int);
	
	// recv patch structures
	MPI_Bcast(&PED_int, 1, mpi_patch_d_int, 0, MPI_COMM_WORLD);
	// setup patch_coeff
	patch_coeff = (comp_d *)br_malloc(PED_int.patchCoeff_rows * PED_int.patchCoeff_cols * sizeof(comp_d));
	MPI_Bcast(patch_coeff, PED_int.patchCoeff_rows * PED_int.patchCoeff_cols, mpi_comp_d, 0, MPI_COMM_WORLD);
	
	
	// setup patch
	cp_patch_d_int(patch, &PED_int, &patch_coeff, 1);  // patch_coeff is freed in here
	
	// free mpi_comp_d & mpi_patch_d_int
	MPI_Type_free(&mpi_comp_d);
	MPI_Type_free(&mpi_patch_d_int);
}


void send_patch_mp(const patch_eval_data_mp * patch)
{
	char *patchStr = NULL;
	patch_eval_data_mp_int PED_int;
	MPI_Datatype mpi_patch_int;
	
	// setup mpi_patch_int
	create_patch_eval_data_mp_int(&mpi_patch_int);
	// setup PED_int
	cp_patch_mp_int(&PED_int, const_cast<patch_eval_data_mp *>(patch), &patchStr, 0, 0);
	
	// send PED_int
	MPI_Bcast(&PED_int, 1, mpi_patch_int, 0, MPI_COMM_WORLD);
	// send patchStr
	MPI_Bcast(patchStr, PED_int.totalLength, MPI_CHAR, 0, MPI_COMM_WORLD);
	
	// clear memory
	free(patchStr);
	MPI_Type_free(&mpi_patch_int);
}

void receive_patch_mp(patch_eval_data_mp * patch)
{
	char *patchStr = NULL;
	patch_eval_data_mp_int PED_int;
	MPI_Datatype mpi_patch_int;
	
	// setup mpi_patch_int
	create_patch_eval_data_mp_int(&mpi_patch_int);
	// recv PED_int
	MPI_Bcast(&PED_int, 1, mpi_patch_int, 0, MPI_COMM_WORLD);
	
	// setup patchStr
	patchStr = (char *)br_malloc(PED_int.totalLength * sizeof(char));
	// recv patchStr
	MPI_Bcast(patchStr, PED_int.totalLength, MPI_CHAR, 0, MPI_COMM_WORLD);
	
	// setup _mp patch
	cp_patch_mp_int(patch, &PED_int, &patchStr, 1, 1);
	// last 3 arguments:   ,    ,   intype -- 0 if sender, !0, else
	
	
	// free mpi_patch_int (patchStr is freed in cp_patch_mp_int)
	MPI_Type_free(&mpi_patch_int);
}



void send_preproc_data(const preproc_data *PPD){
	
	
	int *buffer = new int[3];
	
	buffer[0] = PPD->num_funcs;
	buffer[1] = PPD->num_hom_var_gp;
	buffer[2] = PPD->num_var_gp;
	
	MPI_Bcast(buffer, 3, MPI_INT, 0, MPI_COMM_WORLD);
	
	int size = PPD->num_hom_var_gp + PPD->num_var_gp;
	MPI_Bcast(PPD->type, size, MPI_INT, 0, MPI_COMM_WORLD);
	MPI_Bcast(PPD->size, size, MPI_INT, 0, MPI_COMM_WORLD);
	
	delete [] buffer;
}

void receive_preproc_data(preproc_data *PPD){
	
	
	int *buffer = new int[3];
	
	MPI_Bcast(buffer, 3, MPI_INT, 0, MPI_COMM_WORLD);
	
	PPD->num_funcs = buffer[0];
	PPD->num_hom_var_gp = buffer[1];
	PPD->num_var_gp = buffer[2];
	
	
	
	int num_groups = PPD->num_hom_var_gp + PPD->num_var_gp;
	
	PPD->type = (int *) br_malloc(num_groups * sizeof(int));
	PPD->size = (int *) br_malloc(num_groups * sizeof(int));
	MPI_Bcast(PPD->type, num_groups, MPI_INT, 0, MPI_COMM_WORLD);
	MPI_Bcast(PPD->size, num_groups, MPI_INT, 0, MPI_COMM_WORLD);
	
	delete [] buffer;
}











void send_mat_d(const mat_d A, int target)
{
    int num_entries;
    MPI_Datatype mpi_mat_d_int, mpi_comp_d;
    mat_d_int A_int;
    comp_d *entries = NULL;
    
    // create the datatypes mpi_mat_d_int & mpi_comp_d
    create_mat_d_int(&mpi_mat_d_int);
    create_comp_d(&mpi_comp_d);
    
    // setup A_int and entries
    cp_mat_d_int(&A_int, const_cast<_mat_d*>(A), &entries, 0);
    num_entries = A->rows * A->cols;
    
    // send A_int
    MPI_Send(&A_int, 1, mpi_mat_d_int, target, MAT_D, MPI_COMM_WORLD);
    // send entries
    MPI_Send(entries, num_entries, mpi_comp_d, target, MAT_D, MPI_COMM_WORLD);
    
    // clear entries
    free(entries);
    
    
    // clear mpi_mat_d_int & mpi_comp_d
    MPI_Type_free(&mpi_mat_d_int);
    MPI_Type_free(&mpi_comp_d);
    
    return;
}
void receive_mat_d(mat_d A, int source)
{
    MPI_Status statty_mc_gatty;
    int num_entries;
    MPI_Datatype mpi_mat_d_int, mpi_comp_d;
    mat_d_int A_int;
    comp_d *entries = NULL;
    
    // create the datatypes mpi_mat_d_int & mpi_comp_d
    create_mat_d_int(&mpi_mat_d_int);
    create_comp_d(&mpi_comp_d);
    
    // recv A_int
    MPI_Recv(&A_int, 1, mpi_mat_d_int, source, MAT_D, MPI_COMM_WORLD, &statty_mc_gatty);
    // setup A and entries
    init_mat_d(A, A_int.rows, A_int.cols);
    
    num_entries = A_int.rows * A_int.cols;
    entries = (comp_d *)bmalloc(num_entries * sizeof(comp_d));
    // recv entries
    MPI_Recv(entries, num_entries, mpi_comp_d, source, MAT_D, MPI_COMM_WORLD, &statty_mc_gatty);
    
    // setup A
    cp_mat_d_int(A, &A_int, &entries, 1);
    
    
    // clear mpi_mat_d_int & mpi_comp_d
    MPI_Type_free(&mpi_mat_d_int);
    MPI_Type_free(&mpi_comp_d);
    
    return;
}



void send_mat_mp(const mat_mp A, int target)
{
    MPI_Datatype mpi_mat_mp_int;
    mat_mp_int A_int;
    char *Astr = NULL;
    
    // create the datatypes mpi_mat_mp_int
    create_mat_mp_int(&mpi_mat_mp_int);
    
    
    cp_mat_mp_int(&A_int, const_cast<_mat_mp*>(A), &Astr, 1, 0);
    
    // send A_int and Astr
    MPI_Send(&A_int, 1, mpi_mat_mp_int, target, MAT_MP, MPI_COMM_WORLD);
    MPI_Send(Astr, A_int.totalLength, MPI_CHAR, target, MAT_MP, MPI_COMM_WORLD);
    
    // clear Astr
    free(Astr);
    
    
    // clear mpi_mat_mp_int
    MPI_Type_free(&mpi_mat_mp_int);
    
    return;
}
void receive_mat_mp(mat_mp A, int source)
{
    MPI_Status statty_mc_gatty;
    MPI_Datatype mpi_mat_mp_int;
    mat_mp_int A_int;
    char *Astr = NULL;
    
    // create the datatypes mpi_mat_mp_int
    create_mat_mp_int(&mpi_mat_mp_int);
    
    // recv A_int and Astr
    MPI_Recv(&A_int, 1, mpi_mat_mp_int, source, MAT_MP, MPI_COMM_WORLD, &statty_mc_gatty);
    Astr = (char *)bmalloc(A_int.totalLength * sizeof(char));
    MPI_Recv(Astr, A_int.totalLength, MPI_CHAR, source, MAT_MP, MPI_COMM_WORLD, &statty_mc_gatty);
    
    // setup A and clear Astr
    cp_mat_mp_int(A, &A_int, &Astr, 1, 1);
    
    
    // clear mpi_mat_mp_int
    MPI_Type_free(&mpi_mat_mp_int);
    
    return;
}





void send_mat_rat(const mat_d A_d, const mat_mp A_mp, const mpq_t ***A_rat, int target)
{
    MPI_Datatype mpi_mat_rat;
    mat_rat_int A_int;
    int rows, cols;
    char *ratStr = NULL;
    
    // create the datatype mpi_mat_rat
    create_mat_rat_int(&mpi_mat_rat);
    
    // setup A_int & ratStr
    rows = A_d->rows;
    cols = A_d->cols;
    cp_mat_rat_int(&A_int, A_rat, &ratStr, rows, cols, 1, 0);
    
    // send A_int & ratStr
    MPI_Send(&A_int, 1, mpi_mat_rat, target, MAT_RAT, MPI_COMM_WORLD);
    MPI_Send(ratStr, A_int.totalLength, MPI_CHAR, target, MAT_RAT, MPI_COMM_WORLD);
    
    // clear ratStr
    free(ratStr);
    
    
    // clear mpi_mat_rat
    MPI_Type_free(&mpi_mat_rat);
    
    return;
}
void receive_mat_rat(mat_d A_d, mat_mp A_mp, mpq_t ***A_rat, int source)
{
    MPI_Status statty_mc_gatty;
    MPI_Datatype mpi_mat_rat;
    mat_rat_int A_int;
    int rows, cols;
    char *ratStr = NULL;
    
    // create the datatype mpi_mat_rat
    create_mat_rat_int(&mpi_mat_rat);
    
    // recv A_int & ratStr
    MPI_Recv(&A_int, 1, mpi_mat_rat, source, MAT_RAT, MPI_COMM_WORLD, &statty_mc_gatty);
    ratStr = (char *)bmalloc(A_int.totalLength * sizeof(char));
    MPI_Recv(ratStr, A_int.totalLength, MPI_CHAR, source, MAT_RAT, MPI_COMM_WORLD, &statty_mc_gatty);
    
    // setup A_rat and clear ratStr
    cp_mat_rat_int(A_rat, &A_int, &ratStr, A_int.rows, A_int.cols, 1, 1);
    
    // setup A_d & A_mp
    for (rows = 0; rows < A_int.rows; rows++)
        for (cols = 0; cols < A_int.cols; cols++)
        {
            mpf_set_q(A_mp->entry[rows][cols].r, A_rat[rows][cols][0]);
            mpf_set_q(A_mp->entry[rows][cols].i, A_rat[rows][cols][1]);
            A_d->entry[rows][cols].r = mpq_get_d(A_rat[rows][cols][0]);
            A_d->entry[rows][cols].i = mpq_get_d(A_rat[rows][cols][1]);
        }
    
    
    // clear mpi_mat_rat
    MPI_Type_free(&mpi_mat_rat);
    
    return;
}




void send_vec_d(const vec_d b, int target)
{
    MPI_Datatype mpi_point_d_int, mpi_comp_d;
    point_d_int b_int;
    comp_d *entries = NULL;
    
    // create the datatype mpi_point_d_int & mpi_comp_d
    create_point_d_int(&mpi_point_d_int);
    create_comp_d(&mpi_comp_d);
    
    // setup b_int and entries
    cp_point_d_int(&b_int, const_cast<_point_d*>(b), &entries, 0, 0, 0);
    
    // send b_int
    MPI_Send(&b_int, 1, mpi_point_d_int, target, VEC_D, MPI_COMM_WORLD);
    // send entries
    MPI_Send(entries, b_int.size, mpi_comp_d, target, VEC_D, MPI_COMM_WORLD);
    
    // clear entries
    free(entries);
    
    
    // clear mpi_point_d_int & mpi_comp_d
    MPI_Type_free(&mpi_point_d_int);
    MPI_Type_free(&mpi_comp_d);
    
    return;
}
void receive_vec_d(vec_d b, int source)
{
    MPI_Status statty_mc_gatty;
    MPI_Datatype mpi_point_d_int, mpi_comp_d;
    point_d_int b_int;
    comp_d *entries = NULL;
    
    // create the datatype mpi_point_d_int & mpi_comp_d
    create_point_d_int(&mpi_point_d_int);
    create_comp_d(&mpi_comp_d);
    
    // recv b_int
    MPI_Recv(&b_int, 1, mpi_point_d_int, source, VEC_D, MPI_COMM_WORLD, &statty_mc_gatty);
    
    entries = (comp_d *)bmalloc(b_int.size * sizeof(comp_d));
    // recv entries
    MPI_Recv(entries, b_int.size, mpi_comp_d, source, VEC_D, MPI_COMM_WORLD, &statty_mc_gatty);
    
    // setup b
    cp_point_d_int(b, &b_int, &entries, 1, 0, 1);
    
    
    // clear mpi_point_d_int & mpi_comp_d
    MPI_Type_free(&mpi_point_d_int);
    MPI_Type_free(&mpi_comp_d);
    
    return;
}




void send_vec_mp(const vec_mp b, int target)
{
    MPI_Datatype mpi_vec_mp_int;
    point_mp_int b_int;
    char *bstr = NULL;
    
    // create the datatypes mpi_vec_mp_int
    create_point_mp_int(&mpi_vec_mp_int);
    
    // setup b_int and bstr
    cp_point_mp_int(&b_int, const_cast<_point_mp*>(b), &bstr, 0, 0, 0);
    
    // send b_int and bstr
    MPI_Send(&b_int, 1, mpi_vec_mp_int, target, VEC_MP, MPI_COMM_WORLD);
    MPI_Send(bstr, b_int.totalLength, MPI_CHAR, target, VEC_MP, MPI_COMM_WORLD);
    
    // clear bstr
    free(bstr);
    
    
    // clear mpi_vec_mp_int
    MPI_Type_free(&mpi_vec_mp_int);
    
    return;
}
void receive_vec_mp(vec_mp b, int source)
{
    MPI_Status statty_mc_gatty;
    MPI_Datatype mpi_vec_mp_int;
    point_mp_int b_int;
    char *bstr = NULL;
    
    // create the datatypes mpi_vec_mp_int
    create_point_mp_int(&mpi_vec_mp_int);
    
    // recv b_int and bstr
    MPI_Recv(&b_int, 1, mpi_vec_mp_int, source, VEC_MP, MPI_COMM_WORLD, &statty_mc_gatty);
    bstr = (char *)bmalloc(b_int.totalLength * sizeof(char));
    MPI_Recv(bstr, b_int.totalLength, MPI_CHAR, source, VEC_MP, MPI_COMM_WORLD, &statty_mc_gatty);
    
    // setup b and clear bstr
    cp_point_mp_int(b, &b_int, &bstr, 1, 0, 1); // first 1 indicates to free bstr.  second is init_point.  third is intype.  see doc in copy_functions.c
    
    
    // clear mpi_vec_mp_int
    MPI_Type_free(&mpi_vec_mp_int);
    
    return;
}





void send_vec_rat(const mpq_t ***b, int size, int target)
{
    MPI_Datatype mpi_point_rat;
    point_rat_int b_int;
    char *ratStr = NULL;
    
    // create the datatype mpi_point_rat
    create_point_rat_int(&mpi_point_rat);
    
    // setup b_int & ratStr
    b_int.size = size;
    cp_vec_rat_char(&ratStr, b, &b_int.totalLength, size, 0, 0);
    
    // send b_int
    MPI_Send(&b_int, 1, mpi_point_rat, target, VEC_RAT, MPI_COMM_WORLD);
    
    // send ratStr
    MPI_Send(ratStr, b_int.totalLength, MPI_CHAR, target, VEC_RAT, MPI_COMM_WORLD);
    
    // clear ratStr
    free(ratStr);
    
    
    // clear mpi_point_rat
    MPI_Type_free(&mpi_point_rat);
    
    return;
}
void receive_vec_rat(mpq_t ***b, int size, int source)
{
    MPI_Status statty_mc_gatty;
    MPI_Datatype mpi_point_rat;
    point_rat_int b_int;
    char *ratStr = NULL;
    
    // create the datatype mpi_point_rat
    create_point_rat_int(&mpi_point_rat);
    
    // recv b_int
    MPI_Recv(&b_int, 1, mpi_point_rat, source, VEC_RAT, MPI_COMM_WORLD, &statty_mc_gatty);
    
    // setup & recv ratStr
    ratStr = (char *)bmalloc(b_int.totalLength * sizeof(char));
    MPI_Recv(ratStr, b_int.totalLength, MPI_CHAR, source, VEC_RAT, MPI_COMM_WORLD, &statty_mc_gatty);
    
    // setup b - clears all structures
    cp_vec_rat_char(b, &ratStr, &b_int.totalLength, b_int.size, 1, 1);
    
    
    // clear mpi_point_rat
    MPI_Type_free(&mpi_point_rat);
    
    return;
}











void send_comp_d(const comp_d c, int target)
{
    MPI_Datatype mpi_comp_d;
    create_comp_d(&mpi_comp_d);
    
    MPI_Send(c, 1, mpi_comp_d, target, COMP_D, MPI_COMM_WORLD);
    
    MPI_Type_free(&mpi_comp_d);
    
    return;
}
void receive_comp_d(comp_d c, int source)
{
    MPI_Status statty_mc_gatty;
    MPI_Datatype mpi_comp_d;
    create_comp_d(&mpi_comp_d);
    
    MPI_Recv(c, 1, mpi_comp_d, source, COMP_D, MPI_COMM_WORLD, &statty_mc_gatty);
    
    MPI_Type_free(&mpi_comp_d);
    
    return;
}




void send_comp_num_d(const comp_d *c, int num, int target)
{
    MPI_Datatype mpi_comp_d;
    create_comp_d(&mpi_comp_d);
    
    MPI_Send(c, num, mpi_comp_d, target, COMP_D, MPI_COMM_WORLD);
    
    MPI_Type_free(&mpi_comp_d);
    
    return;
}
void receive_comp_num_d(comp_d *c, int num, int source)
{
    MPI_Status statty_mc_gatty;
    MPI_Datatype mpi_comp_d;
    create_comp_d(&mpi_comp_d);
    
    MPI_Recv(c, num, mpi_comp_d, source, COMP_D, MPI_COMM_WORLD, &statty_mc_gatty);
    
    MPI_Type_free(&mpi_comp_d);
    
    return;
}




void send_comp_mp(const comp_mp c, int target)
{
    char *str = NULL;
    comp_mp_int c_int;
    MPI_Datatype mpi_comp_mp_int;
    create_comp_mp_int(&mpi_comp_mp_int);
    
    // send data
    cp_comp_mp_int(&c_int, const_cast<_comp_mp*>(c), &str, 0, 0);
    // send c_int
    MPI_Send(&c_int, 1, mpi_comp_mp_int, target, COMP_MP, MPI_COMM_WORLD);
    // send str
    MPI_Send(str, c_int.totalLength, MPI_CHAR, target, COMP_MP, MPI_COMM_WORLD);
    
    // clear str
    free(str);
    
    
    MPI_Type_free(&mpi_comp_mp_int);
    
    return;
}
void receive_comp_mp(comp_mp c, int source)
{
    MPI_Status statty_mc_gatty;
    char *str = NULL;
    comp_mp_int c_int;
    MPI_Datatype mpi_comp_mp_int;
    create_comp_mp_int(&mpi_comp_mp_int);
    
    // recv data
    MPI_Recv(&c_int, 1, mpi_comp_mp_int, source, COMP_MP, MPI_COMM_WORLD, &statty_mc_gatty);
    // setup & recv str
    str = (char *)bmalloc(c_int.totalLength * sizeof(char));
    MPI_Recv(str, c_int.totalLength, MPI_CHAR, source, COMP_MP, MPI_COMM_WORLD, &statty_mc_gatty);
    
    // setup c
    cp_comp_mp_int(c, &c_int, &str, 1, 1);
    
    
    MPI_Type_free(&mpi_comp_mp_int);
    
    return;
}





void send_comp_num_mp(const comp_mp *c, int num, int target)
{
    int i, j, total = 0, currLoc = 0;
    comp_mp_int *c_int = (comp_mp_int *)bmalloc(num * sizeof(comp_mp_int));
    char *str = NULL, *tempStr = NULL;
    MPI_Datatype mpi_comp_mp_int;
    create_comp_mp_int(&mpi_comp_mp_int);
    
    // send data
    for (i = 0; i < num; i++)
    { // setup c_int[i]
        cp_comp_mp_int(&c_int[i], const_cast<_comp_mp*>(c[i]), &tempStr, 0, 0);
        // update
        total += c_int[i].totalLength;
        str = (char *)brealloc(str, total * sizeof(char));
        for (j = 0; j < c_int[i].totalLength; j++)
        {
            str[currLoc] = tempStr[j];
            currLoc++;
        }
        free(tempStr);
    }
    // send c_int
    MPI_Send(c_int, num, mpi_comp_mp_int, target, COMP_MP, MPI_COMM_WORLD);
    // send str
    MPI_Send(str, total, MPI_CHAR, target, COMP_MP, MPI_COMM_WORLD);
    
    // clear data
    free(str);
    tempStr = NULL;
    
    
    // free data
    free(c_int);
    MPI_Type_free(&mpi_comp_mp_int);
    
    return;
}
void receive_comp_num_mp(comp_mp *c, int num, int source)
{
    MPI_Status statty_mc_gatty;
    int i, total = 0, currLoc = 0;
    comp_mp_int *c_int = (comp_mp_int *)bmalloc(num * sizeof(comp_mp_int));
    char *str = NULL, *tempStr = NULL;
    MPI_Datatype mpi_comp_mp_int;
    create_comp_mp_int(&mpi_comp_mp_int);
    
    // recv data
    MPI_Recv(c_int, num, mpi_comp_mp_int, source, COMP_MP, MPI_COMM_WORLD, &statty_mc_gatty);
    // setup & recv str
    for (i = 0; i < num; i++)
        total += c_int[i].totalLength;
    str = (char *)bmalloc(total * sizeof(char));
    MPI_Recv(str, total, MPI_CHAR, source, COMP_MP, MPI_COMM_WORLD, &statty_mc_gatty);
    
    // setup c
    for (i = 0; i < num; i++)
    { // setup c[i]
        tempStr = &str[currLoc];
        cp_comp_mp_int(&c[i], &c_int[i], &tempStr, 0, 1);
        // update currLoc
        currLoc += c_int[i].totalLength;
    }
    
    // clear data
    free(str);
    tempStr = NULL;
    
    
    // free data
    free(c_int);
    MPI_Type_free(&mpi_comp_mp_int);
    
    return;
}







void send_comp_rat(const mpq_t c[2], int target)
{
    comp_rat_int c_int;
    char *str = NULL;
    MPI_Datatype mpi_comp_rat_int;
    create_comp_rat_int(&mpi_comp_rat_int);
    
    // send data
    cp_comp_rat_int(&c_int, const_cast<mpq_t*>(c), &str, 0, 0);
    // send c_int
    MPI_Send(&c_int, 1, mpi_comp_rat_int, target, COMP_RAT, MPI_COMM_WORLD);
    // send str
    MPI_Send(str, c_int.length[0] + c_int.length[1], MPI_CHAR, target, COMP_RAT, MPI_COMM_WORLD);
    
    // clear str
    free(str);
    
    
    MPI_Type_free(&mpi_comp_rat_int);
    
    return;}
void receive_comp_rat(mpq_t c[2], int source)
{
    MPI_Status statty_mc_gatty;
    comp_rat_int c_int;
    char *str = NULL;
    MPI_Datatype mpi_comp_rat_int;
    create_comp_rat_int(&mpi_comp_rat_int);
    
    // recv data
    MPI_Recv(&c_int, 1, mpi_comp_rat_int, source, COMP_RAT, MPI_COMM_WORLD, &statty_mc_gatty);
    // setup & recv str
    str = (char *)bmalloc((c_int.length[0] + c_int.length[1]) * sizeof(char));
    MPI_Recv(str, c_int.length[0] + c_int.length[1], MPI_CHAR, source, COMP_RAT, MPI_COMM_WORLD, &statty_mc_gatty);
    
    // setup c
    cp_comp_rat_int(c, &c_int, &str, 1, 1);
    
    
    MPI_Type_free(&mpi_comp_rat_int);
    
    return;
}









void send_comp_num_rat(const mpq_t c[][2], int num, int target)
{
    int i, j, total = 0, currLoc = 0;
    comp_rat_int *c_int = (comp_rat_int *)bmalloc(num * sizeof(comp_rat_int));
    char *str = NULL, *tempStr = NULL;
    MPI_Datatype mpi_comp_rat_int;
    create_comp_rat_int(&mpi_comp_rat_int);
    
    // send data
    for (i = 0; i < num; i++)
    { // setup c_int[i]
        cp_comp_rat_int(&c_int[i], const_cast<mpq_t*>(c[i]), &tempStr, 0, 0);
        // update
        total += c_int[i].length[0] + c_int[i].length[1];
        str = (char *)brealloc(str, total * sizeof(char));
        for (j = 0; j < c_int[i].length[0] + c_int[i].length[1]; j++)
        {
            str[currLoc] = tempStr[j];
            currLoc++;
        }
        free(tempStr);
    }
    // send c_int
    MPI_Send(c_int, num, mpi_comp_rat_int, target, COMP_RAT, MPI_COMM_WORLD);
    // send str
    MPI_Send(str, total, MPI_CHAR, target, COMP_RAT, MPI_COMM_WORLD);
    
    // clear str
    free(str);
    
    MPI_Type_free(&mpi_comp_rat_int);
    
    return;
}
void receive_comp_num_rat(mpq_t c[][2], int num, int source)
{
    MPI_Status statty_mc_gatty;
    int i, total = 0, currLoc = 0;
    comp_rat_int *c_int = (comp_rat_int *)bmalloc(num * sizeof(comp_rat_int));
    char *str = NULL, *tempStr = NULL;
    MPI_Datatype mpi_comp_rat_int;
    create_comp_rat_int(&mpi_comp_rat_int);
    
    // recv data
    MPI_Recv(c_int, num, mpi_comp_rat_int, source, COMP_RAT, MPI_COMM_WORLD, &statty_mc_gatty);
    // setup & recv str
    for (i = 0; i < num; i++)
        total += c_int[i].length[0] + c_int[i].length[1];
    str = (char *)bmalloc(total * sizeof(char));
    MPI_Recv(str, total, MPI_CHAR, source, COMP_RAT, MPI_COMM_WORLD, &statty_mc_gatty);
    
    // setup c
    for (i = 0; i < num; i++)
    { // setup c[i]
        tempStr = &str[currLoc];
        cp_comp_rat_int(c[i], &c_int[i], &tempStr, 0, 1);
        // update currLoc
        currLoc += c_int[i].length[0] + c_int[i].length[1];
    }
    
    
    MPI_Type_free(&mpi_comp_rat_int);
    
    return;
}





int compare_integers_decreasing(const void * left_in, const void * right_in)
{
	
	int left = *(const int*)left_in;
	int right = *(const int*)right_in;
	
	
	if (left<right) {
		return 1;
	}
	else if (left>right){
		return -1;
	}
	else{
		return 0;
	}
	
}

int compare_integers_increasing(const void * left_in, const void * right_in)
{
	
	int left = *(const int*)left_in;
	int right = *(const int*)right_in;
	
	
	if (left>right) {
		return 1;
	}
	else if(left < right){
		return -1;
	}
	else{
		return 0;
	}
	
}



<|MERGE_RESOLUTION|>--- conflicted
+++ resolved
@@ -21,20 +21,9 @@
 	else
 	{
 	switch (flag) {
-<<<<<<< HEAD
 		case 0:
 			return "success";
 			break;
-=======
-		case SUCCESSFUL:
-			return "SUCCESSFUL";
-			
-		case CRITICAL_FAILURE:
-			return "CRITICAL_FAILURE";
-			
-		case TOLERABLE_FAILURE:
-			return "TOLERABLE_FAILURE";
->>>>>>> 65640763
 			
 		case NULLSPACE:
 			return "NULLSPACE";
@@ -106,6 +95,7 @@
 			
 		case INDICES:
 			return "INDICES";
+			break;
 			
 		case retVal_max_prec_reached:
 			return "retVal_max_prec_reached";
