--- conflicted
+++ resolved
@@ -23,11 +23,7 @@
 	std::cout << "surface_main" << std::endl;
 #endif
 	
-<<<<<<< HEAD
 	Decomposition::copy_data_from_witness_set(W_surf);
-=======
-	decomposition::copy_data_from_witness_set(W_surf);
->>>>>>> df306fbc
 	
 	
     
@@ -306,7 +302,7 @@
 	
 	clear_vec_mp(crit_downstairs); clear_vec_mp(midpoints_downstairs);
     
-	
+
 	if (program_options.verbose_level()>=0) {
 		std::cout << "decomposed surface has " << num_faces() << " faces" << std::endl;
 	}
@@ -624,19 +620,11 @@
 		
 		solve_options.T.AMP_bound_on_degree = temp_degree; //reset
 		
-<<<<<<< HEAD
 		WitnessSet W_temp;
 		solve_out.get_noninfinite_w_mult_full(W_temp);
 		ns_config.clear();
 		solve_out.reset();
 		W_critcurve_crit.merge(W_temp,&solve_options.T);
-=======
-		witness_set W_temp;
-		solve_out.get_noninfinite_w_mult_full(W_temp);
-		ns_config.clear();
-		solve_out.reset();
-		W_critcurve_crit.merge(W_temp);
->>>>>>> df306fbc
 	}
 
 	W_critcurve_crit.set_input_filename("input_critical_curve");
@@ -655,19 +643,11 @@
 
 
 
-<<<<<<< HEAD
 void Surface::compute_critical_curve(const WitnessSet & W_critcurve,
                                                    const WitnessSet & W_critpts,
                                                    VertexSet & V,
                                                    BertiniRealConfig & program_options,
                                                    SolverConfiguration & solve_options)
-=======
-void surface_decomposition::compute_critical_curve(const witness_set & W_critcurve,
-                                                   const witness_set & W_critpts,
-                                                   vertex_set & V,
-                                                   BR_configuration & program_options,
-                                                   solver_configuration & solve_options)
->>>>>>> df306fbc
 {
 #ifdef functionentry_output
 	std::cout << "surface::compute_critical_curve" << std::endl;
@@ -903,11 +883,7 @@
 		if (have_sphere()) {
 			W_this_round.sort_for_inside_sphere(sphere_radius(), sphere_center());
 		}
-<<<<<<< HEAD
 		singular_curves_[iter->first].add_witness_set(W_this_round,CRITICAL,V); // creates the curve Decomposition for this multiplicity
-=======
-		singular_curves_[iter->first].add_witness_set(W_this_round,CRITICAL,V); // creates the curve decomposition for this multiplicity
->>>>>>> df306fbc
 		
 		W_singular_crit.merge(W_this_round,&solve_options.T);
 		
