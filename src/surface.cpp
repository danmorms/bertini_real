#include "surface.hpp"












void Surface::main(VertexSet & V,
                                 const WitnessSet & W_surf,
                                 vec_mp *pi,
                                 BertiniRealConfig & program_options,
                                 SolverConfiguration & solve_options)
{
    
	
#ifdef functionentry_output
	std::cout << "surface_main" << std::endl;
#endif
	
	Decomposition::copy_data_from_witness_set(W_surf);
	
	
    
	add_projection(pi[0]); // add to *this
	add_projection(pi[1]); // add to *this
	
	
	
	
	
	
    
	//copy the patch over into this object
	this->copy_patches(W_surf);
	

	
	
	beginning_stuff( W_surf, program_options, solve_options);
	
	
    
    // get the witness points for the critical curve.
    WitnessSet W_critcurve;
	std::map< int, WitnessSet> higher_multiplicity_witness_sets;
	
	
    compute_critcurve_witness_set(W_critcurve,
								  higher_multiplicity_witness_sets,
                                  W_surf,
                                  program_options,
                                  solve_options);
    
	
	
	
	
	
	
	
	
	
	// get the critical points and the sphere intersection points for the critical curve
    WitnessSet W_critcurve_crit;
    compute_critcurve_critpts(W_critcurve_crit, // the computed value
                              W_critcurve,
                              program_options,
                              solve_options);
    
    
    this->crit_curve_.add_witness_set(W_critcurve_crit,CRITICAL,V);
    
    
    
    
    
	
	
	
	///////////////////////////////
	
	std::map< SingularObjectMetadata, WitnessSet > split_sets;
	deflate_and_split(split_sets,
					  higher_multiplicity_witness_sets,
					  program_options,
					  solve_options);
	
	
	
	WitnessSet W_singular_crit;
	compute_singular_crit(W_singular_crit,
						  split_sets,
						  V,
						  program_options,
						  solve_options);
	///////////////////////////////
	
	
	
	// merge together the critical points from both the critical curve and the sphere intersection curve.
    WitnessSet W_total_crit;
    
	W_total_crit.merge(W_critcurve_crit,&solve_options.T);
	W_total_crit.merge(W_singular_crit,&solve_options.T);
	
				
				
	if (have_sphere()) {
		std::cout << "sorting for inside sphere" << std::endl;
		W_total_crit.sort_for_inside_sphere(sphere_radius(), sphere_center());
	}
	else
	{
		this->compute_sphere_bounds(W_total_crit); // sets the radius and center in this Decomposition.  Must propagate to the constituent decompositions as well.   fortunately, i have a method for that!!!
	}
	crit_curve_.copy_sphere_bounds(*this); // copy the bounds into the critcurve.
				
				
				
	
	std::cout << color::bold("m") << "intersecting critical curve with sphere" << color::console_default() << std::endl;
	
	W_critcurve_crit.set_input_filename("input_critical_curve");
	
	
	WitnessSet W_sphere_intersection;
	W_sphere_intersection.set_input_filename("input_critical_curve");
	// now get the sphere intersection critical points and ends of the interval
	crit_curve_.get_sphere_intersection_pts(&W_sphere_intersection,  // the returned value
									  W_critcurve,       // all else here is input
									  program_options,
									  solve_options);
	
	
	
	W_sphere_intersection.sort_for_real(&solve_options.T);
	W_sphere_intersection.sort_for_unique(&solve_options.T);
	
	
	crit_curve_.add_witness_set(W_sphere_intersection,CRITICAL,V);
	
	W_total_crit.merge(W_sphere_intersection,&solve_options.T);
				
				
	
	
	// now we get the critical points for the sphere intersection curve.
	
    
    
    
    // make the input file
	create_sphere_system(W_surf.input_filename(),
                         "input_surf_sphere",
                         sphere_radius(),
                         sphere_center(),
                         W_surf);
    
    // get witness points
	WitnessSet W_intersection_sphere;
	compute_sphere_witness_set(W_surf,
                               W_intersection_sphere, // output
                               program_options,
                               solve_options);
	
    
    // compute critical points
    WitnessSet W_sphere_crit;
	compute_sphere_crit(W_intersection_sphere,
                        W_sphere_crit, // output
                        program_options,
                        solve_options);
    
	
	
    this->sphere_curve_.add_witness_set(W_sphere_crit,CRITICAL,V);
    
	
	
	W_total_crit.merge(W_sphere_crit,&solve_options.T);
	
	W_total_crit.set_input_filename("total_crit___there-is-a-problem");
	W_total_crit.sort_for_unique(&solve_options.T);
    

    
    
	
	
	
	
    
	
	compute_critical_curve(W_critcurve, // all input.
                           W_total_crit,
                           V,
                           program_options,
                           solve_options);
	
		
	
	this->output_main(program_options.output_dir());
	V.print(program_options.output_dir()/ "V.vertex");
	


	
    // actually perform the interslice on the bounding sphere curve.
	compute_bounding_sphere(W_intersection_sphere, // the witness points we will track from
                            W_total_crit,          // the critical points for the both sphere and critical curve.
                            V,                     // vertex set.  it goes almost everywhere.
                            program_options, solve_options); // configuration
    
	
	this->output_main(program_options.output_dir());
	V.print(program_options.output_dir()/ "V.vertex");
	
	
	
	compute_singular_curves(W_total_crit,
							split_sets,
							V,
							program_options, solve_options);
	
	
	
    
    
    
    
    
    
	
	
	
	
	
	
	
	// compute the downstairs crit and midpoints for slicing
	vec_mp midpoints_downstairs, crit_downstairs;  std::vector< int > index_tracker;
	init_vec_mp(midpoints_downstairs,0); init_vec_mp(crit_downstairs,0);
    
    V.compute_downstairs_crit_midpts(W_total_crit, crit_downstairs, midpoints_downstairs, index_tracker, pi[0],&solve_options.T);
	
	
	
	
	
	
	if (program_options.verbose_level()>=0) {
        std::cout << color::green() << "the pi[0] critical projection values at which we will be slicing:\n\n" << color::console_default();
		print_point_to_screen_matlab(crit_downstairs,"crit_down");
        
	}
	
    if (program_options.verbose_level()>=2) {
		W_total_crit.print_to_screen();
	}
	
	
	
	
	
	
	// get the midpoint slices
	program_options.merge_edges(true);
	compute_slices(W_surf, V,
                   midpoints_downstairs, this->mid_slices_,
                   program_options, solve_options, "mid");
	
	
	
	//incremental output
	this->output_main(program_options.output_dir());
	V.print(program_options.output_dir()/ "V.vertex");
	
	// get the critical slices
	
	program_options.merge_edges(true);
	compute_slices(W_surf, V,
                   crit_downstairs, this->crit_slices_,
                   program_options, solve_options, "crit");
	
    
	//incremental output
	this->output_main(program_options.output_dir());
	V.print(program_options.output_dir()/ "V.vertex");
	
	//connect the dots - the final routine
	connect_the_dots(V, program_options, solve_options);
	
	
	this->output_main(program_options.output_dir());
	V.print(program_options.output_dir()/ "V.vertex");
	
	clear_vec_mp(crit_downstairs); clear_vec_mp(midpoints_downstairs);
    
<<<<<<< HEAD

=======
	
>>>>>>> 4aedc75f
	if (program_options.verbose_level()>=0) {
		std::cout << "decomposed surface has " << num_faces() << " faces" << std::endl;
	}
	
	
	
	
}








void Surface::beginning_stuff(const WitnessSet & W_surf,
                                            BertiniRealConfig & program_options,
                                            SolverConfiguration & solve_options)
{
	
#ifdef functionentry_output
	std::cout << "surface::beginning_stuff" << std::endl;
#endif
	
	if (1) {
		// perform an isosingular deflation
		// note: you do not need witness_data to perform isosingular deflation
		if (program_options.verbose_level()>=2)
			printf("performing isosingular deflation\n");
		
		
		program_options.input_deflated_filename = program_options.input_filename;
		
		std::stringstream converter;
		converter << "_dim_" << W_surf.dimension() << "_comp_" << W_surf.component_number() << "_deflated";
		program_options.input_deflated_filename += converter.str();
		
		
		
		
		std::set<unsigned int> zeroonly;
		zeroonly.insert(0);
		W_surf.write_dehomogenized_coordinates("witness_points_dehomogenized",zeroonly); // write the points to file
		
		
		int num_deflations, *deflation_sequence = NULL;
		
		isosingular_deflation(&num_deflations, &deflation_sequence, program_options,
							  program_options.input_filename,
							  "witness_points_dehomogenized",
							  program_options.input_deflated_filename, // the desired output name
							  program_options.max_deflations());
		free(deflation_sequence);
		
		
		
		converter.clear(); converter.str("");
	}
	else {
		program_options.input_deflated_filename = program_options.input_filename;
	}
	
	
	
	
	// this wraps around a bertini routine
	parse_input_file(program_options.input_deflated_filename);
	
	preproc_data_clear(&solve_options.PPD);
	parse_preproc_data("preproc_data", &solve_options.PPD);
	
	
	if (0) {
		if (program_options.verbose_level()>=2)
			printf("checking if component is self-conjugate\n");
		checkSelfConjugate( W_surf.point(0),program_options, W_surf.input_filename());
		
		//regenerate the various files, since we ran bertini since then and many files were deleted.
		parse_input_file(program_options.input_deflated_filename);
	}
	
	
	
	if (program_options.user_sphere()) {
		read_sphere(program_options.bounding_sphere_filename);
	}
	
	
	randomizer()->setup(W_surf.num_variables()-1-this->dimension(),solve_options.PPD.num_funcs);
	
	

	
	
	
	
	if (!verify_projection_ok(W_surf,
                              this->randomizer(),
                              &(this->pi()),
                              solve_options))
	{
		std::cout << "the projections being used appear to suffer rank deficiency with Jacobian matrix..." << std::endl;
		mypause();
	}
    
	
}














void Surface::compute_critcurve_witness_set(WitnessSet & W_critcurve,
														  std::map<int, WitnessSet> & higher_multiplicity_witness_sets,
                                                          const WitnessSet & W_surf,
                                                          BertiniRealConfig & program_options,
                                                          SolverConfiguration & solve_options)
{
#ifdef functionentry_output
	std::cout << "surface::compute_critcurve_witness_set" << std::endl;
#endif
	
	
	
	std::cout << color::bold("m") << "computing witness points for the critical curve" << color::console_default() << std::endl;
    
	
	
	// find witness points on the critical curve.
	
	
	
	solve_options.use_gamma_trick = 0;
	
	
	NullspaceConfiguration ns_config;
    
	SolverOutput solve_out;
	
	compute_crit_nullspace(solve_out,	// the returned value
                           W_surf,            // input the original witness set
                           this->randomizer(),
                           &(this->pi()),
                           2,  // dimension of ambient complex object
                           2,   //  target dimension to find
                           1,   // COdimension of the critical set to find.
                           program_options,
                           solve_options,
                           &ns_config);
	
	
	solve_out.get_nonsing_finite_multone(W_critcurve);
	solve_out.get_patches_linears(W_critcurve);
	solve_out.copy_names(W_critcurve);
	
	
	solve_out.get_multpos_full(higher_multiplicity_witness_sets);
	//now we have a map of multiplicities and witness sets.  for each point of each multiplicity, we need to perform iso. defl.  this will enable us to get ahold of the singular curves.
	

	if (program_options.verbose_level()>=2) {
		for (auto iter = higher_multiplicity_witness_sets.begin(); iter!=higher_multiplicity_witness_sets.end(); iter++) {
			std::cout << "found " << iter->second.num_points() << " points of multiplicity " << iter->first << std::endl;
			
			iter->second.print_to_screen();
		}
	}
	

	
	
	
	
	
	
	//this uses both pi[0] and pi[1] to compute witness points
	
	W_critcurve.write_dehomogenized_coordinates("W_curve"); // write the points to file
	
	W_critcurve.set_input_filename("input_critical_curve");
	
	// this system describes the system for the critical curve
	create_nullspace_system("input_critical_curve",
                            boost::filesystem::path(program_options.called_dir()) / program_options.input_deflated_filename,
                            program_options, &ns_config);
    
    
    
    
    // adjust the size of the linears to match the number of variables.  this should be a method in the witness set data type.
    
    for (unsigned int ii=0; ii<W_critcurve.num_linears(); ii++) {
		vec_mp & curr_linear = W_critcurve.linear(ii);
		
		increase_size_vec_mp(curr_linear, W_critcurve.num_variables()); curr_linear->size = W_critcurve.num_variables();
		
		for (int jj=W_surf.num_variables(); jj<W_critcurve.num_variables(); jj++) {
			set_zero_mp(&(curr_linear)->coord[jj]);
		}
	}
	
	
	W_critcurve.only_natural_vars();// trim off the synthetic variables for the input witness set for computing critical points
	int blabla;
	parse_input_file("input_critical_curve", &blabla);
	preproc_data_clear(&solve_options.PPD); // ugh this sucks
	parse_preproc_data("preproc_data", &solve_options.PPD);
	
	
	crit_curve_.randomizer()->setup(W_critcurve.num_variables() - W_critcurve.num_patches() - 1,solve_options.PPD.num_funcs);
	
	
	
    return;
    
}


void Surface::compute_critcurve_critpts(WitnessSet & W_critcurve_crit,  // the computed value
                                                      WitnessSet & W_critcurve, // input witness set
                                                      BertiniRealConfig & program_options, //as usual, goes everywhere.
                                                      SolverConfiguration & solve_options) // wtb: a way to make this global
{
#ifdef functionentry_output
	std::cout << "surface::compute_critcurve_critpts" << std::endl;
#endif
	
	std::cout << color::bold("m") << "\ncomputing critical points of the critical curve" <<  color::console_default() << std::endl;
	
	
	
	
	
	
	
	solve_options.use_gamma_trick = 0;
	
	NullspaceConfiguration ns_config; // this is set up in the nullspace call.
	
	SolverOutput solve_out;


	//get crit points of the surface.
	int blabla;
	
	if (0) {
		
		
		parse_input_file(this->get_W().input_filename(),&blabla);
		preproc_data_clear(&solve_options.PPD); // ugh this sucks
		parse_preproc_data("preproc_data", &solve_options.PPD);
		
		
		
		compute_crit_nullspace(solve_out, // the returned value
							   this->get_W(),            // input the original witness set
							   this->randomizer(),
							   &this->pi(),
							   2,  // dimension of ambient complex object
							   2,   //  target dimension to find
							   2,   // COdimension of the critical set to find.
							   program_options,
							   solve_options,
							   &ns_config);
		
		solve_out.get_noninfinite_w_mult_full(W_critcurve_crit);
		ns_config.clear();
		solve_out.reset();
		
	}
	else {
		//now get those critpoints which lie on the crit curve (there may be some intersection with the above)
		
		parse_input_file(W_critcurve.input_filename(),&blabla);
		preproc_data_clear(&solve_options.PPD); // ugh this sucks
		parse_preproc_data("preproc_data", &solve_options.PPD);
		
		
		int temp_degree = solve_options.T.AMP_bound_on_degree;
		std::ifstream fin("deg.out");
		int max_degree = 0;
		for (int ii=0; ii<solve_options.PPD.num_funcs; ii++) {
			fin >> temp_degree;
			if (temp_degree>max_degree) {
				max_degree = temp_degree;
			}
		}
		fin.close();
		solve_options.T.AMP_bound_on_degree = max_degree;
		
		
		
		
		compute_crit_nullspace(solve_out, // the returned value
							   W_critcurve,            // input the original witness set
							   crit_curve_.randomizer(),
							   &(this->pi()),
							   1,  // dimension of ambient complex object
							   1,   //  target dimension to find
							   1,   // COdimension of the critical set to find.
							   program_options,
							   solve_options,
							   &ns_config);
		
		
		solve_options.T.AMP_bound_on_degree = temp_degree; //reset
		
		WitnessSet W_temp;
		solve_out.get_noninfinite_w_mult_full(W_temp);
		ns_config.clear();
		solve_out.reset();
		W_critcurve_crit.merge(W_temp,&solve_options.T);
	}

	W_critcurve_crit.set_input_filename("input_critical_curve");
	W_critcurve_crit.sort_for_real(&solve_options.T);
	W_critcurve_crit.sort_for_unique(&solve_options.T);
	
	
	if (have_sphere()) {
		W_critcurve_crit.sort_for_inside_sphere(sphere_radius(), sphere_center());
	}
	
    
    return;
}




void Surface::compute_critical_curve(const WitnessSet & W_critcurve,
                                                   const WitnessSet & W_critpts,
                                                   VertexSet & V,
                                                   BertiniRealConfig & program_options,
                                                   SolverConfiguration & solve_options)
{
#ifdef functionentry_output
	std::cout << "surface::compute_critical_curve" << std::endl;
#endif
	
	
    std::cout << color::bold("m") << "interslicing critical curve" << color::console_default() << std::endl;
    
	
    
    
	program_options.merge_edges(false);
	
    
	//fluff up the projection to have 0 entries for all the synthetic variables.
	vec_mp temp_proj; init_vec_mp2(temp_proj,0,1024);
	vec_cp_mp(temp_proj, this->pi(0));
	std::cout << temp_proj->size << std::endl;
	increase_size_vec_mp(temp_proj, W_critcurve.num_variables()); // nondestructive increase in size
    temp_proj->size = W_critcurve.num_variables();
    
	for ( int ii=this->num_variables(); ii<W_critcurve.num_variables(); ii++) {
		set_zero_mp(&temp_proj->coord[ii]);
	}
	
	
    
	
	
	crit_curve_.interslice(W_critcurve,
                          W_critpts,
                          &temp_proj,
                          program_options,
                          solve_options,
                          V);
	
	clear_vec_mp(temp_proj);
	
	crit_curve_.add_projection(this->pi(0));
	
	crit_curve_.set_num_variables(W_critcurve.num_variables());
	
    std::cout << color::magenta() << "done decomposing critical curve" << color::console_default() << std::endl;
	return;
}













void Surface::deflate_and_split(std::map< SingularObjectMetadata, WitnessSet > & split_sets,
											  std::map<int, WitnessSet > & higher_multiplicity_witness_sets,
											  BertiniRealConfig & program_options,
											  SolverConfiguration & solve_options)
{
	
	for (auto iter = higher_multiplicity_witness_sets.begin(); iter!=higher_multiplicity_witness_sets.end(); ++iter) {
		std::cout << "multiplicity " << iter->first << std::endl;
	}
	
	for (auto iter = higher_multiplicity_witness_sets.begin(); iter!=higher_multiplicity_witness_sets.end(); ++iter) {
		std::cout << std::endl << color::magenta() << "splitting points for multiplicity " << iter->first << " singular curve" << color::console_default() << std::endl;
		
		int num_this_multiplicity = 0;
		
		
		
		
		
		
		
		WitnessSet active_set = iter->second; // seed the loop/  this sucks because it duplicates data
		active_set.only_first_vars(this->num_variables());
		
		WitnessSet W_only_one_witness_point;
		W_only_one_witness_point.copy_skeleton(active_set);
		
		
		while (active_set.has_points()) {
			
			WitnessSet W_reject; // these will be populated in the find matching call.
			SingularObjectMetadata curr_index(iter->first,num_this_multiplicity);
			std::stringstream converter;
			
			converter << "_singcurve_mult_" << iter->first << "_" << num_this_multiplicity;
			
			boost::filesystem::path singcurve_filename = program_options.input_filename;
			singcurve_filename += converter.str(); converter.clear(); converter.str("");
			
			
			W_only_one_witness_point.reset_points();
			W_only_one_witness_point.add_point( active_set.point(0) ); // exists by entrance condition
			W_only_one_witness_point.write_dehomogenized_coordinates("singular_witness_points_dehomogenized"); // write the points to file
			
			
			
			int num_deflations, *deflation_sequence = NULL;
			isosingular_deflation(&num_deflations, &deflation_sequence, program_options,
								  program_options.input_filename, // start from the beginning.
								  "singular_witness_points_dehomogenized",
								  singcurve_filename,
								  program_options.max_deflations());
			if (num_deflations==0) {
				std::cout << "found a point which did not need deflation!!!" << std::endl;
				print_point_to_screen_matlab(active_set.point(0),"anomaly");
			}
			free(deflation_sequence);
			
			active_set.set_input_filename(singcurve_filename);
			active_set.set_dimension(1);
			
			int blabla;
			parse_input_file(singcurve_filename,&blabla);
			preproc_data_clear(&solve_options.PPD); // ugh this sucks
			parse_preproc_data("preproc_data", &solve_options.PPD);
			
			std::cout << "testing points for deflation validity" << std::endl;
			
			
			find_matching_singular_witness_points(split_sets[curr_index],
												  W_reject, //W_reject contains the points of this multiplicity which DO NOT satisfy this deflation.  they must be deflated again.
												  active_set,//input witness set
												  solve_options);
			
			split_sets[curr_index].set_input_filename(singcurve_filename);
			
			
			if (W_reject.has_points()) {
				std::cout << "found that current singular witness set had " << W_reject.num_points() << " non-deflated points" << std::endl;
			}
			
			//TODO: this is an ideal place for a swap operator.
			active_set = W_reject;
			num_this_multiplicity++;
			
		}
		
		
		
		
		
		
	}
	
	for (auto iter = split_sets.begin(); iter!=split_sets.end(); ++iter) {
		std::cout << "multiplicity " << iter->first.multiplicity() << " " << iter->first.index() << std::endl;
	}
	
}



void Surface::compute_singular_crit(WitnessSet & W_singular_crit,
												  const std::map<SingularObjectMetadata, WitnessSet> & split_sets,
												  VertexSet & V,
												  BertiniRealConfig & program_options,
												  SolverConfiguration & solve_options)
{
	
	
	
	W_singular_crit.set_num_variables(this->num_variables());
	W_singular_crit.set_num_natural_variables(this->num_variables());
	W_singular_crit.copy_patches(*this);
	for (auto iter = split_sets.begin(); iter!=split_sets.end(); ++iter) {
		
		std::cout << std::endl << color::magenta() << "getting critical points for multiplicity " << iter->first.multiplicity() << " " << iter->first.index() << " singular curve" << color::console_default() << std::endl;
		
		
		
		
		int blabla;
		parse_input_file(iter->second.input_filename(),&blabla);
		preproc_data_clear(&solve_options.PPD); // ugh this sucks
		parse_preproc_data("preproc_data", &solve_options.PPD);
		
		std::ifstream fin("deg.out");
		int max_degree = 0;
		int temp_degree;
		for (int ii=0; ii<solve_options.PPD.num_funcs; ii++) {
			fin >> temp_degree;
			if (temp_degree>max_degree) {
				max_degree = temp_degree;
			}
		}
		fin.close();
		
		temp_degree = solve_options.T.AMP_bound_on_degree;
		solve_options.T.AMP_bound_on_degree = max_degree;
		
		
		
		
		singular_curves_[iter->first].randomizer()->setup(iter->second.num_variables()-iter->second.num_patches()-1, solve_options.PPD.num_funcs);

		
		
		NullspaceConfiguration ns_config;
		SolverOutput solve_out;
		
		
		compute_crit_nullspace(solve_out,                   // the returned value
							   iter->second,            // input the witness set with linears
							   singular_curves_[iter->first].randomizer(),
							   &(this->pi()),
							   1,                                // dimension of ambient complex object
							   1,                                //  target dimension to find
							   1,                                // COdimension of the critical set to find.
							   program_options,
							   solve_options,
							   &ns_config);
		
		
		solve_options.T.AMP_bound_on_degree = temp_degree;
		
		WitnessSet W_this_round;
		solve_out.get_noninfinite_w_mult_full(W_this_round);
		
		ns_config.clear();
		
		W_this_round.sort_for_unique(&solve_options.T); // this could be made to be unnecessary, after rewriting a bit of solverout
		W_this_round.sort_for_real(&solve_options.T);
		W_this_round.set_input_filename(iter->second.input_filename());
		
		if (have_sphere()) {
			W_this_round.sort_for_inside_sphere(sphere_radius(), sphere_center());
		}
		singular_curves_[iter->first].add_witness_set(W_this_round,CRITICAL,V); // creates the curve Decomposition for this multiplicity
		
		W_singular_crit.merge(W_this_round,&solve_options.T);
		
	}
	
}





void Surface::compute_singular_curves(const WitnessSet & W_total_crit,
													const std::map< SingularObjectMetadata, WitnessSet> & split_sets,
													VertexSet & V,
													BertiniRealConfig & program_options,
													SolverConfiguration & solve_options)
{
	program_options.merge_edges(false);
	
	for (auto iter = split_sets.begin(); iter!=split_sets.end(); ++iter) {
		
		singular_curves_[iter->first].set_input_filename(iter->second.input_filename());
		singular_curves_[iter->first].copy_sphere_bounds(*this);
		
		
		std::cout << "getting sphere intersection with singular curve " << iter->first.multiplicity() << " " << iter->first.index() << std::endl;
		WitnessSet W_sphere_intersection;
		// now get the sphere intersection critical points and ends of the interval
		singular_curves_[iter->first].get_sphere_intersection_pts(&W_sphere_intersection,  // the returned value
															iter->second,       // all else here is input
															program_options,
															solve_options);
		
		W_sphere_intersection.set_input_filename(iter->second.input_filename());
		
		
//		W_sphere_intersection.only_first_vars(this->num_variables); // throw out the extra variables.
		W_sphere_intersection.sort_for_real(&solve_options.T);
		W_sphere_intersection.sort_for_unique(&solve_options.T);
		
		singular_curves_[iter->first].add_witness_set(W_sphere_intersection,CRITICAL,V); // creates the curve Decomposition for this multiplicity
		
		W_sphere_intersection.merge(W_total_crit,&solve_options.T);
		W_sphere_intersection.set_input_filename("should_have_already_been_added_elsewhere");
		
		
		
		
		
		
		std::cout << "interslicing singular curve " << std::endl;
		
		// we already know the component is self-conjugate (by entry condition), so we are free to call this function
		singular_curves_[iter->first].interslice(iter->second,
												W_sphere_intersection,
												&(this->pi()),
												program_options,
												solve_options,
												V);
		singular_curves_[iter->first].add_projection(this->pi(0));
		
		num_singular_curves_++;
		
		
		
	}
	
}



// will compute a randomizer matrix since you don't provide one. must have current PPD in solve_options for this to work correctly
int find_matching_singular_witness_points(WitnessSet & W_match,
										  WitnessSet & W_reject,
										  const WitnessSet & W,
										  SolverConfiguration & solve_options)
{
	
	if (W.has_no_points()) {
		std::cout << color::red() << "input witness set for find_matching_  has NO points, but hypothetically it does..." << color::console_default() << std::endl;
		return TOLERABLE_FAILURE;
	}
	
	
	// assumes input file for W is already parsed.
	
	
	
	prog_t SLP;
	setupProg(&SLP, solve_options.T.Precision, 2);
	
	
	comp_mp zerotime; init_mp(zerotime);
	set_zero_mp(zerotime);
	
	
	
	eval_struct_mp ED; init_eval_struct_mp(ED, 0, 0, 0);
	
	tracker_config_t * T = &solve_options.T;
	double tol = MAX(T->final_tol_times_mult, T->sing_val_zero_tol);
	
	mat_mp U, E, V; init_mat_mp(U, 0, 0); init_mat_mp(E, 0, 0); init_mat_mp(V, 0, 0);
	
	
	
	
	evalProg_mp(ED.funcVals, ED.parVals, ED.parDer, ED.Jv, ED.Jp, W.point(0), zerotime, &SLP);
	int hypothesis_corank = svd_jacobi_mp_prec(U, E, V, ED.Jv, tol, T->Precision); // this wraps around svd_jacobi_mp.
	
	
	
	std::vector< bool > validity_flag;
	validity_flag.push_back(true);
	for (unsigned int zz = 1;zz<W.num_points();++zz) // by hypothesis, the first (0th) point satisfies the deflation
	{
		
		vec_mp & curr_point = W.point(zz);
		
		evalProg_mp(ED.funcVals, ED.parVals, ED.parDer, ED.Jv, ED.Jp, curr_point, zerotime, &SLP);
		
		// first, check that the point satifies the system.
		if (d_vec_abs_mp(ED.funcVals)>T->final_tol_times_mult) { // is this the correct measure of the vector to compare?
			validity_flag.push_back(false);
			continue;
		}
		
		
		// now, check the rank and make sure is same as first (0th) point.
		int corank = svd_jacobi_mp_prec(U, E, V, ED.Jv, tol, T->Precision); // this wraps around svd_jacobi_mp.
		
		if (corank != hypothesis_corank) {
			
			validity_flag.push_back(false);
			continue;
		}
		else{
			validity_flag.push_back(true);
		}
	}
	
	
	for (unsigned int zz=0; zz<W.num_points(); zz++) {
		if (validity_flag[zz]==true) { // trivially true for first point -- it generated the deflation!
			W_match.add_point(W.point(zz));
		}
		else
		{
			std::cout << "adding reject point" << std::endl;
			W_reject.add_point(W.point(zz));
		}
	}
	
	
	
	W_match.copy_skeleton(W);
	W_reject.copy_skeleton(W);
	
	W_match.copy_linears(W);
	W_reject.copy_linears(W);
	
	W_match.copy_patches(W);
	W_reject.copy_patches(W);
	
	
	
	clear_mat_mp(U); clear_mat_mp(E); clear_mat_mp(V);
	clear_mp(zerotime);
	clear_eval_struct_mp(ED); clearProg(&SLP, solve_options.T.MPType, 1);
	
	
	return SUCCESSFUL;
}







void Surface::compute_sphere_witness_set(const WitnessSet & W_surf,
                                                       WitnessSet & W_intersection_sphere,
                                                       BertiniRealConfig & program_options,
                                                       SolverConfiguration & solve_options)
{
#ifdef functionentry_output
	std::cout << "surface::compute_sphere_witness_set" << std::endl;
#endif
    
	
	if (program_options.verbose_level()>=0) {
		std::cout << color::magenta() << "getting sphere witness set" << color::console_default() << std::endl;
	}
	
	//build up the start system
	solve_options.robust = true;
	solve_options.use_gamma_trick = 0;
	
	int blabla;
	
	
	
	parse_input_file(W_surf.input_filename(), &blabla);
	preproc_data_clear(&solve_options.PPD); // ugh this sucks
	parse_preproc_data("preproc_data", &solve_options.PPD);
	
    
    
	if (!this->randomizer()->is_ready()) {
		throw std::logic_error("randomizer not ready");
	}
	
	
	sphere_curve_.randomizer()->setup(W_surf.num_variables()-W_surf.num_patches()-W_surf.num_linears(), solve_options.PPD.num_funcs);
	
	
	
	MultilinConfiguration ml_config(solve_options,this->randomizer()); // copies in the randomizer matrix and sets up the SLP & globals.
	
    
	vec_mp *multilin_linears = (vec_mp *) br_malloc(2*sizeof(vec_mp));
    
	init_vec_mp2(multilin_linears[0],W_surf.num_variables(),solve_options.T.AMP_max_prec);
	multilin_linears[0]->size = W_surf.num_variables();
    
	init_vec_mp2(multilin_linears[1],0,solve_options.T.AMP_max_prec);
	vec_cp_mp(multilin_linears[1],W_surf.linear(1));
	
    
    
	WitnessSet W_sphere;
	SphereConfiguration sp_config(sphere_curve_.randomizer());
	
	
	for (int ii=0; ii<2; ii++) {
		
		for (int jj=0; jj<W_surf.num_variables(); jj++) {
			get_comp_rand_mp(&multilin_linears[0]->coord[jj]);
		}
		
		vec_cp_mp(sp_config.starting_linear[ii], multilin_linears[0]); // copy in the first multilinear to the new witness set we are computing.
		
		WitnessSet W_temp;
		
		
		
		
		
		SolverOutput fillme;
		multilin_solver_master_entry_point(W_surf,         // WitnessSet
                                           fillme, // the new data is put here!
                                           multilin_linears,
                                           ml_config,
                                           solve_options);
		
		//get stuff from fillme into W_temp, or whatever
		fillme.get_noninfinite_w_mult(W_temp);
		
		W_sphere.merge(W_temp,&solve_options.T);
		
	}
	
	clear_vec_mp(multilin_linears[0]);
	clear_vec_mp(multilin_linears[1]);
	free(multilin_linears);
	
	
	
	W_sphere.add_linear(W_surf.linear(1));
	W_sphere.copy_patches(W_surf); //.patch_mp[0]
	
	
	
	// need to actually move to the sphere system now.
	
	
	sp_config.set_memory(solve_options);
	sp_config.set_center(this->sphere_center());
	sp_config.set_radius(this->sphere_radius());
	
	
	
	
	
	
	
	
	SolverOutput fillme;
	sphere_solver_master_entry_point(W_sphere,
									 fillme,
                                     sp_config,
                                     solve_options);
	
	fillme.get_noninfinite_w_mult_full(W_intersection_sphere);
	
	W_intersection_sphere.set_input_filename("input_surf_sphere");
	
}




void Surface::compute_sphere_crit(const WitnessSet & W_intersection_sphere,
                                                WitnessSet & W_sphere_crit,
                                                BertiniRealConfig & program_options,
                                                SolverConfiguration & solve_options)
{
#ifdef functionentry_output
	std::cout << "surface::compute_sphere_crit" << std::endl;
#endif
	
	
	int blabla;
	parse_input_file("input_surf_sphere", &blabla); // having already been written to disk
	preproc_data_clear(&solve_options.PPD); // ugh this sucks
	parse_preproc_data("preproc_data", &solve_options.PPD);
	
	
	
    
    
    
	sphere_curve_.randomizer()->setup(W_intersection_sphere.num_variables()-W_intersection_sphere.num_patches()-1, solve_options.PPD.num_funcs);
    
	
	
	solve_options.use_gamma_trick = 0;
	
	NullspaceConfiguration ns_config;
	
	std::cout << color::magenta() << "computing critical points of sphere curve" << color::console_default() << std::endl;
	
	SolverOutput solve_out;
	
	compute_crit_nullspace(solve_out,                   // the returned value
                           W_intersection_sphere,            // input the witness set with linears
                           sphere_curve_.randomizer(),
                           &(this->pi(0)),
                           1,                                // dimension of ambient complex object
                           1,                                //  target dimension to find
                           1,                                // COdimension of the critical set to find.
                           program_options,
                           solve_options,
                           &ns_config);
	
	solve_out.get_noninfinite_w_mult_full(W_sphere_crit);
	
	ns_config.clear();
	
	W_sphere_crit.sort_for_unique(&solve_options.T);
	W_sphere_crit.sort_for_real(&solve_options.T);
    
	W_sphere_crit.set_input_filename("input_surf_sphere");
	
	return;
}



void Surface::compute_bounding_sphere(const WitnessSet & W_intersection_sphere,
                                                    const WitnessSet & W_crit,
                                                    VertexSet & V,
                                                    BertiniRealConfig & program_options,
                                                    SolverConfiguration & solve_options)
{
#ifdef functionentry_output
	std::cout << "surface::compute_bounding_sphere" << std::endl;
#endif
    
	program_options.merge_edges(false);
	
	this->sphere_curve_.compute_sphere_bounds(W_crit); // inflate around this thing because the interslice method requires having bounds in place.
	
	std::cout << color::magenta() << "entering interslice for sphere" << color::console_default() << std::endl;
	// then feed it to the interslice algorithm
	this->sphere_curve_.interslice(W_intersection_sphere, // the witness set with a single linear and some patches.
                                  W_crit, // the critical points
                                  &(pi(0)),
                                  program_options,
                                  solve_options,
                                  V);
	
	sphere_curve_.set_input_filename(W_intersection_sphere.input_filename());
	this->sphere_curve_.add_projection(pi(0));
	this->sphere_curve_.set_num_variables(this->num_variables());
	
	
	std::cout << color::magenta() << "done decomposing sphere curve" << color::console_default() << std::endl;
	return;
}















void Surface::compute_slices(const WitnessSet W_surf,
                                           VertexSet & V,
                                           vec_mp projection_values_downstairs,
                                           std::vector< Curve > & slices,
                                           BertiniRealConfig & program_options,
                                           SolverConfiguration & solve_options,
                                           std::string kindofslice)
{
#ifdef functionentry_output
	std::cout << "surface::compute_slices" << std::endl;
#endif
	
	
	
	vec_mp *multilin_linears = (vec_mp *) br_malloc(2*sizeof(vec_mp));
	
	
	init_vec_mp2(multilin_linears[0], W_surf.num_variables(),1024);
	init_vec_mp2(multilin_linears[1], W_surf.num_variables(),1024);
	vec_cp_mp(multilin_linears[0],pi(0));
	vec_cp_mp(multilin_linears[1],W_surf.linear(1));
	
	
	
	
	
	slices.resize(projection_values_downstairs->size);
	
	int blabla;
	parse_input_file(W_surf.input_filename(), & blabla);
	
	
	
	MultilinConfiguration ml_config(solve_options); // copies in the randomizer matrix and sets up the SLP & globals.
	
	for (int ii=0; ii<projection_values_downstairs->size; ii++){
		
		
		std::cout << color::magenta() << "decomposing " << kindofslice << " slice " << ii << " of " << projection_values_downstairs->size << color::console_default() << std::endl;
		print_comp_matlab(&projection_values_downstairs->coord[ii], "target_proj");
		
		solve_options.backup_tracker_config(); // TODO: this backed up config could be overwritten!!!
		
		
		WitnessSet slice_witness_set; // deliberately scoped variable
		
		
		
		std::stringstream converter;
		converter << ii;
		
		int blabla;
		parse_input_file(W_surf.input_filename(), &blabla);
		
		preproc_data_clear(&solve_options.PPD); // ugh this sucks
		parse_preproc_data("preproc_data", &solve_options.PPD);
		

		ml_config.set_randomizer(this->randomizer());
		neg_mp(&multilin_linears[0]->coord[0], &projection_values_downstairs->coord[ii]);
		
		
		if (program_options.verbose_level()>=1) {
			std::cout << color::green() << "getting slice witness points and linear" << color::console_default() << std::endl;
		}
		

		
		if (program_options.quick_run()<=1)
			solve_options.robust = true;
		else
			solve_options.robust = false;
		
		
		
		
		SolverOutput fillme;
		multilin_solver_master_entry_point(W_surf,         // WitnessSet
										   fillme, // the new data is put here!
										   multilin_linears,
										   ml_config,
										   solve_options);
		

		
		fillme.get_noninfinite_w_mult(slice_witness_set);
		fillme.reset();
		
		boost::filesystem::path slicename = W_surf.input_filename();
		slicename += "_"; slicename += kindofslice; slicename += "slice_"; slicename += converter.str();
		create_sliced_system(W_surf.input_filename(), slicename, &multilin_linears[0], 1, W_surf);
		
		
		parse_input_file(slicename, &blabla);
		preproc_data_clear(&solve_options.PPD);
		parse_preproc_data("preproc_data", &solve_options.PPD);
		

		
		
		slice_witness_set.set_num_variables(W_surf.num_variables());
		slice_witness_set.set_input_filename(slicename);
		slice_witness_set.add_linear(multilin_linears[1]);
		slice_witness_set.add_patch(W_surf.patch(0));
		slice_witness_set.copy_names(W_surf);
		slice_witness_set.set_dimension(1);
		
		
		
		slices[ii].set_input_filename(slicename);
		slices[ii].copy_sphere_bounds(*this);
		
		
		
		
		// the memory for the multilin system will get erased in this call...
		

		
		
		if (program_options.verbose_level()>=1) {
			std::cout << color::green() << "computing slice" << color::console_default() << std::endl;
		}
		
		
		
		// we already know the component is self-conjugate (by entry condition), so we are free to call this function
		slices[ii].computeCurveSelfConj(slice_witness_set,
									   &(pi(1)),
									   V,
									   program_options, solve_options);

		

		
		slice_witness_set.reset();
		solve_options.reset_tracker_config();
		
		slices[ii].add_projection(pi(1));
		slices[ii].set_num_variables(this->num_variables());
		
		
		
        // does it matter speedwise whether i do this before or after the copy immediately above?  i think the answer is no.
        V.assert_projection_value(slices[ii].all_edge_indices(), &projection_values_downstairs->coord[ii], 0); // the 0 is an index into the number of projections.
		
		this->output_main(program_options.output_dir());
		V.print(program_options.output_dir()/ "V.vertex");
		
		std::cout << color::magenta() << "DONE decomposing " << kindofslice << "slice " << ii << color::console_default() << std::endl;
		
	} // re: for loop
	
	
	clear_vec_mp(multilin_linears[0]);
	clear_vec_mp(multilin_linears[1]);
	free(multilin_linears);
	return;
}




















void Surface::connect_the_dots(VertexSet & V,
                                             BertiniRealConfig & program_options,
                                             SolverConfiguration & solve_options)
{
#ifdef functionentry_output
	std::cout << "surface::connect_the_dots" << std::endl;
#endif
	
	std::cout << color::bold("m") << "***\n\nCONNECT THE DOTS\n\n***" << color::console_default() << std::endl;
    
	
	MidpointConfiguration md_config;
	md_config.setup(*this, solve_options); // yep, pass 'this' object into another call. brilliant.
	
	
	if (solve_options.use_parallel())
		master_connect(V, md_config, solve_options, program_options);
	else
		serial_connect(V, md_config, solve_options, program_options);
	
    
	
	
	return;
}


void Surface::serial_connect(VertexSet & V, MidpointConfiguration & md_config, SolverConfiguration & solve_options, BertiniRealConfig & program_options)
{
#ifdef functionentry_output
	std::cout << "surface::serial_connect" << std::endl;
#endif
	
    
	this->output_main(program_options.output_dir());
	V.print(program_options.output_dir()/ "V.vertex");
	
	
	for (unsigned int ii=0; ii!=mid_slices_.size(); ii++) { // each edge of each midslice will become a Face.  degenerate edge => degenerate Face.
		
		
		for (unsigned int jj=0; jj<mid_slices_[ii].num_edges(); jj++) {
			
			
			
			//make Face
			
			Face F = make_face(ii, jj, V, md_config, solve_options, program_options);
			

			
			
			if (!F.is_degenerate())
			{
				add_face(F);
				
//					boost::filesystem::path::rename(program_options.output_dir() / "F.faces");
//					this->print_faces(program_options.output_dir() + "_bak" / "F.faces");
				this->print_faces(program_options.output_dir() / "F.faces");
//					this->output_main(program_options.output_dir());
//					V.print(program_options.output_dir()/ "V.vertex");
			}
			

		}
	}
	
	return;
}



void Surface::master_connect(VertexSet & V, MidpointConfiguration & md_config, SolverConfiguration & solve_options, BertiniRealConfig & program_options)
{
#ifdef functionentry_output
	std::cout << "surface::master_connect" << std::endl;
#endif
	
	
    
	MPI_Status statty_mc_gatty;
	
	solve_options.call_for_help(MIDPOINT_SOLVER); // sets available workers, too
	
	MPI_Barrier(solve_options.comm());
	
	bcast_tracker_config_t(&solve_options.T, solve_options.id(), solve_options.head() );
	
	MPI_Barrier(solve_options.comm());
	
	
	md_config.bcast_send(solve_options);
	
	
	
	if (V.num_vertices() > 1e5) {
		std::cout << color::red() << "attempting to transmit over 1e5 points to all workers..." << color::console_default() << std::endl;
	}
	
	
	MPI_Barrier(solve_options.comm());
	
	
	//seed the workers
	for (int ii=1; ii<solve_options.num_procs(); ii++) {
		this->send(ii, solve_options);
		V.send(ii, solve_options);
	}
	
	
	this->output_main(program_options.output_dir());
	V.print(program_options.output_dir()/ "V.vertex");
	
	// this loop is semi-self-seeding
	for (unsigned int ii=0; ii!=mid_slices_.size(); ii++) { // each edge of each midslice will become a Face.  degenerate edge => degenerate Face.
		
		
		for (unsigned int jj=0; jj<mid_slices_[ii].num_edges(); jj++) {
			
			if (mid_slices_[ii].get_edge(jj).is_degenerate()) {
				continue;
			}
			
			int next_worker = solve_options.activate_next_worker();
			
			int send_num_faces = 1;// num_faces doubles as the keep_going signal.  if 0, the worker halts.
			MPI_Send(&send_num_faces, 1, MPI_INT, next_worker, NUMPACKETS, MPI_COMM_WORLD);
			
			
			master_face_requester(ii,jj, next_worker, solve_options);
			
			
			
			if (solve_options.have_available()) {
				
				continue;
			}
			else
			{
				//perform blocking receive of the Face.
				int recv_num_faces;
				MPI_Recv(&recv_num_faces, 1, MPI_INT, MPI_ANY_SOURCE, NUMPACKETS, MPI_COMM_WORLD, &statty_mc_gatty);
				bool added_face = false;
				for (int qq = 0; qq<recv_num_faces; qq++) {
					Face F;
					F.receive(statty_mc_gatty.MPI_SOURCE, solve_options);
					if (!F.is_degenerate()) {
						add_face(F);
						added_face = true;
					}
					
				}
				
				solve_options.deactivate(statty_mc_gatty.MPI_SOURCE);
				
				
				
				//TODO: this needs to be inside of a better protector, in the sense that we shouldn't do it after EVERY Face, but rather at thoughtful times.
				if (added_face) { // only the faces file really needs to be updated.  the rest stay the same.  this is very wasteful.
//					boost::filesystem::path::rename(program_options.output_dir() / "F.faces");
//					this->print_faces(program_options.output_dir() + "_bak" / "F.faces");
					this->print_faces(program_options.output_dir() / "F.faces");
//					this->output_main(program_options.output_dir());
//					V.print(program_options.output_dir()/ "V.vertex");
				}
				
				
			}
		}
	}
	
	
	//cleanup
	
	
	while (solve_options.have_active()) {
		int recv_num_faces;
		MPI_Recv(&recv_num_faces, 1, MPI_INT, MPI_ANY_SOURCE, NUMPACKETS, MPI_COMM_WORLD, &statty_mc_gatty);
		for (int ii=0; ii<recv_num_faces; ii++) {
			Face F;
			F.receive(statty_mc_gatty.MPI_SOURCE, solve_options);
			add_face(F);
			solve_options.deactivate(statty_mc_gatty.MPI_SOURCE);
		}
	}
	
	solve_options.send_all_available(0);
	
	
	return;
}





void Surface::worker_connect(SolverConfiguration & solve_options, BertiniRealConfig & program_options)
{
#ifdef functionentry_output
	std::cout << "surface::worker_connect" << std::endl;
#endif
	
	MPI_Barrier(solve_options.comm());
	
	bcast_tracker_config_t(&solve_options.T, solve_options.id(), solve_options.head() );
	
	MPI_Barrier(solve_options.comm());
	solve_options.robust = true;
	

	MidpointConfiguration md_config;
	md_config.bcast_receive(solve_options);
	//receive the md_config from the master.  it holds the three SLP's, as well as everything needed to run the system except:
	//	• system types
	//	• patches
	//	• starting point
	//which are all updated from another call later.
	
	
	MPI_Barrier(solve_options.comm());
	
	this->receive(solve_options.head(), solve_options);
	
	
	
	VertexSet V;
	V.set_tracker_config(&solve_options.T);
	
	V.receive(solve_options.head(), solve_options);
	
	
	
	
	
	
	while (1) {
		
		// get the continue or discontinue signal.
		int keep_going;
		MPI_Status statty_mc_gatty;
		MPI_Recv(&keep_going, 1, MPI_INT, solve_options.head(), NUMPACKETS, MPI_COMM_WORLD, &statty_mc_gatty);
		if (keep_going==0) {
			break;
		}
		
		
		
		int ii, jj;
		// get the indices of the Face to make.
		worker_face_requester(ii,jj,solve_options);
		
		
		//make the Face
		Face F = make_face(ii, jj, V, md_config, solve_options, program_options);
		
		
		//send the Face back to master.
		int send_num_faces = 1;
		MPI_Send(&send_num_faces, 1, MPI_INT, solve_options.head(), NUMPACKETS, MPI_COMM_WORLD);
		
		F.send(solve_options.head(), solve_options);
	}
	
	
	
	return;
}




void Surface::master_face_requester(int ii, int jj, int next_worker, ParallelismConfig & mpi_config)
{
#ifdef functionentry_output
	std::cout << "surface::master_face_requester" << std::endl;
#endif
	
	
	
	
	int * buffer = new int[2];
	buffer[0] = ii;
	buffer[1] = jj;
	MPI_Send(&buffer[0], 2, MPI_INT, next_worker, DATA_TRANSMISSION, mpi_config.comm());
	delete [] buffer;
}


void Surface::worker_face_requester(int & ii, int & jj, ParallelismConfig & mpi_config)
{
#ifdef functionentry_output
	std::cout << "surface::worker_face_requester" << std::endl;
#endif
	
	
	
	
	int * buffer = new int[2];
	MPI_Status statty_mc_gatty;
	
	MPI_Recv(&buffer[0], 2, MPI_INT, mpi_config.head(), DATA_TRANSMISSION, mpi_config.comm(), &statty_mc_gatty);
	ii = buffer[0];
	jj = buffer[1];
	
	delete [] buffer;
	return;
}

Face Surface::make_face(int ii, int jj, VertexSet & V,
									  MidpointConfiguration & md_config,
									  SolverConfiguration & solve_options, BertiniRealConfig & program_options)
{
#ifdef functionentry_output
	std::cout << "surface::make_face" << std::endl;
#endif
	
	
	
	Curve & current_midslice = mid_slices_[ii];
	Curve & left_critslice = crit_slices_[ii];
	Curve & right_critslice = crit_slices_[ii+1];
	
	// assert some solver options
	solve_options.use_gamma_trick = 0;
	
	if (program_options.quick_run()<=1)
		solve_options.robust = true;
	else
		solve_options.robust = false;
    
	
	//create the Face
	Face F;
	

	
	if (current_midslice.get_edge(jj).is_degenerate()) {
		return F;
	}
	
	
	
	comp_mp temp, temp2, temp3; init_mp2(temp,1024); init_mp2(temp2,1024); init_mp2(temp3,1024);
	comp_mp numer, denom; init_mp2(numer,1024); init_mp2(denom,1024);
	comp_mp proj_top, proj_bottom, proj_mid; init_mp2(proj_mid,1024); init_mp2(proj_bottom,1024); init_mp2(proj_top,1024);
	vec_mp found_point; init_vec_mp2(found_point, this->num_variables(),1024); found_point->size = this->num_variables();
	
	
	
	
	
	
	
	F.crit_slice_index(ii); // the index of which midslice this Face came from.
	F.midpt( current_midslice.get_edge(jj).midpt() ); // index the point
	
	
	std::cout << color::magenta() << "\n\n\n*****************************\nmidslice " << ii << " / " << this->mid_slices_.size() <<  ", edge " << jj << " / " << current_midslice.num_edges() << color::console_default() << "\n";
	
	
	std::cout << color::brown() << "current midpoint: " <<  current_midslice.get_edge(jj).midpt()  << " " << color::console_default() << "\n";
	
	
	
	// perform a search to find the top and bottom edges in the appropriate curve.
	
	
	// get the type of system for the top and bottom edges.  this is determined by reading the system name for the midpoints.
	// info on the files from which the points came from.
	int bottom_input_index = V[current_midslice.get_edge(jj).left()].input_filename_index();
	int top_input_index = V[current_midslice.get_edge(jj).right()].input_filename_index();
	
	bool bail_out = false;
	if (md_config.systems.find(V.filename(bottom_input_index).string())==md_config.systems.end()) {
		std::cout << "bottom system is " << V.filename(bottom_input_index) << ", which is not in md_config" << std::endl;
		bail_out = true;
	}
	if (md_config.systems.find(V.filename(top_input_index).string())==md_config.systems.end()) {
		std::cout << "top system is " << V.filename(top_input_index) << ", which is not in md_config" << std::endl;
		bail_out = true;
	}
	
	
	md_config.system_name_bottom = V.filename(bottom_input_index).filename().string();
	md_config.system_name_top = V.filename(top_input_index).filename().string();
	md_config.system_name_mid = this->input_filename().filename().string();
	
	
	if (program_options.verbose_level()>=0) {
		std::cout << md_config.system_name_top << " " << md_config.system_name_bottom << std::endl;
	}
	
	
	
	Curve * top_curve = curve_with_name(md_config.system_name_top);
	Curve * bottom_curve = curve_with_name(md_config.system_name_bottom);
	
	//man, i hate checking for null...
	
	if (top_curve==NULL) {
		std::cout << "did not find matching top curve: " << md_config.system_name_top << std::endl;
		bail_out = true;
	}
	
	if (bottom_curve==NULL) {
		std::cout << "did not find matching bottom curve: " << md_config.system_name_bottom << std::endl;
		bail_out = true;
	}
	
	
	
	if (left_critslice.num_edges() == 0) {
		std::cout << "critslice " << ii << " has no edges!" << std::endl;
		bail_out = true;
	}
	if (right_critslice.num_edges() == 0) {
		std::cout << "critslice " << ii+1 << " has no edges!" << std::endl;
		bail_out = true;
	}
	
	
	// get the bottom and top edges for this Face.
	
	int num_bottom_vars = md_config.num_bottom_vars();
	int num_top_vars = md_config.num_top_vars();
	
	F.set_bottom_edge( bottom_curve->edge_w_midpt(current_midslice.get_edge(jj).left()) ); // index the *edge*
	F.system_name_bottom( md_config.system_name_bottom );
	
	F.set_top_edge( top_curve->edge_w_midpt(current_midslice.get_edge(jj).right()) ); // index the *edge*
	F.system_name_top( md_config.system_name_top );
	
	if (F.bottom_edge() < 0) { // this would happen because the bottom point was of type PROBLEMATIC
		std::cout << "bottom edge is set to negative" << std::endl;
		bail_out = true;
	}
	
	if (F.top_edge() < 0) { // this would happen because the bottom point was of type PROBLEMATIC
		std::cout << "top edge is set to negative" << std::endl;
		bail_out = true;
	}
		
	
	if (num_bottom_vars==0) {
		std::cout << "0 bottom variables" << std::endl;
		bail_out = true;
	}
	
	if (num_top_vars==0) {
		std::cout << "0 top variables" << std::endl;
		bail_out = true;
	}
	
	
	
	if (bail_out) {
		std::cout << color::red() << "bailing out " << ii << " " << jj << "." << std::endl;
		
		std::cout << "tracking from these point indices:" << std::endl;
		std::cout <<  current_midslice.get_edge(jj).left()  << " " << current_midslice.get_edge(jj).midpt()  << " "  << current_midslice.get_edge(jj).right() << color::console_default() << std::endl;
		
		return F;
	}
	
	
	//copy in the start point as three points concatenated.
	WitnessSet W_midtrack;
	vec_mp blank_point;  init_vec_mp2(blank_point, 0,1024);
	W_midtrack.add_point(blank_point);
	clear_vec_mp(blank_point);
	
	W_midtrack.set_num_variables(this->num_variables() + num_bottom_vars + num_top_vars);
	W_midtrack.set_num_natural_variables(this->num_variables());
	change_size_vec_mp( W_midtrack.point(0), W_midtrack.num_variables());
	W_midtrack.point(0)->size = W_midtrack.num_variables(); // destructive resize
	
	
	// mid
	int var_counter = 0;
	for (int kk=0; kk<this->num_variables(); kk++) {
		set_mp(&(W_midtrack.point(0)->coord[kk]), &(V[current_midslice.get_edge(jj).midpt()].point())->coord[kk]);
		var_counter++;
	}
	
	// bottom
	int offset = var_counter;
	for (int kk=0; kk<num_bottom_vars; kk++) {
		set_mp(&(W_midtrack.point(0)->coord[kk+offset]), &(V[current_midslice.get_edge(jj).left()].point())->coord[kk]); // y0
		var_counter++;
	}
	
	// top
	offset = var_counter;
	for (int kk=0; kk<num_top_vars; kk++) {
		set_mp(&(W_midtrack.point(0)->coord[kk+offset]), &(V[current_midslice.get_edge(jj).right()].point())->coord[kk]); // y2
		var_counter++;
	}
	
	
	
	
	
	
	
	//copy in the patches appropriate for the systems we will be tracking on.  this could be improved.
	W_midtrack.reset_patches();
	
	for (unsigned int qq = 0; qq<this->num_patches(); qq++) {
		W_midtrack.add_patch(this->patch(qq));
	}
	
	for (unsigned int qq = 0; qq<bottom_curve->num_patches(); qq++) {
		W_midtrack.add_patch(bottom_curve->patch(qq));
	}
	
	for (unsigned int qq = 0; qq<top_curve->num_patches(); qq++) {
		W_midtrack.add_patch(top_curve->patch(qq));
	}
	
	

	
	
	
	
	
	
	// make u, v target values.
	
	

	set_mp(md_config.crit_val_left,   &(V[ left_critslice.get_edge(0).midpt() ].projection_values())->coord[0]);
	set_mp(md_config.crit_val_right,  &(V[ right_critslice.get_edge(0).midpt() ].projection_values())->coord[0]);
	
	
	// the u direction corresponds to pi[0].
	for (int zz=0; zz<2; zz++) { // go left (zz=0) and right (zz=1)
		if (zz==0) {
			std::cout << "\n      <<=========   going left" << std::endl;
			std::cout << "tracking from these point indices:" << std::endl;
			std::cout <<  current_midslice.get_edge(jj).left()  << " " << current_midslice.get_edge(jj).midpt()  << " "  << current_midslice.get_edge(jj).right() << std::endl;
		}
		else{
			std::cout << "\n\n           going right   =======>> " << std::endl;
			std::cout << "tracking from these point indices:" << std::endl;
			std::cout <<  current_midslice.get_edge(jj).left()  << " " << current_midslice.get_edge(jj).midpt()  << " "  << current_midslice.get_edge(jj).right() << std::endl;
		}
		
		
		
		//track
		int final_top_ind = -1, final_bottom_ind = -2; // indexes in V of the bottom and top points of the left or right edge.
		
		
		if (zz==0) {
			
			set_zero_mp(md_config.u_target);
			final_bottom_ind = bottom_curve->get_edge(F.bottom_edge()).left();
			final_top_ind = top_curve->get_edge(F.top_edge()).left();
			
			
		}
		else{ // zz==1, and going right
			
			set_one_mp(md_config.u_target);
			final_bottom_ind = bottom_curve->get_edge(F.bottom_edge()).right();
			final_top_ind = top_curve->get_edge(F.top_edge()).right();
			
		}
		
		Curve & target_critslice = crit_slices_[ii+zz];
		
		
		// check for degeneracy
		if (final_bottom_ind==final_top_ind) {
			// can simply set the top or bottom edge to be this one.  know it goes there.
			std::cout << "current edge is degenerate, " << final_bottom_ind <<"=="<<final_top_ind << std::endl;
			
			
			int current_edge = target_critslice.edge_w_midpt(final_bottom_ind);
			
			if (current_edge<0) {
				std::cout << "unable to find a degenerate edge in crit_slices[" << ii+zz << "] with midpoint " << final_bottom_ind << std::endl;
//				std::cout << "making new degenerate edge" << std::endl;
//				edge E(final_bottom_ind,final_bottom_ind,final_bottom_ind);
//				current_edge = target_critslice.add_edge(E);
				continue;
			}
			
			
			if (zz==0){
				F.add_left_edge(current_edge);
			}
			else {
				F.add_right_edge(current_edge);
			}
			continue; // go to next zz value, or next midslice edge, or whatever
		}
		
		std::cout << "final top: " << final_top_ind << ", final bottom:	" << final_bottom_ind << std::endl;
		
		// get the projection values of top and bottom final points.
		set_mp(proj_top, &(V[ final_top_ind ].projection_values())->coord[1]);
		set_mp(proj_bottom, &(V[ final_bottom_ind ].projection_values())->coord[1]);
		
		// i think the projection values have already been thresholded
		
#ifdef thresholding
			if (fabs(mpf_get_d(proj_top->i))<1e-10)
				mpf_set_str(proj_top->i,"0.0",10);
			
			if (fabs(mpf_get_d(proj_bottom->i))<1e-10)
				mpf_set_str(proj_bottom->i,"0.0",10);
			
#endif
		
		
		//initialize current index trackers.
		int current_bottom_ind = final_bottom_ind;
		int current_top_ind = -12131; // initialize to impossible value;
		
		
		
		// candidates
		std::set< int > found_edges;
		std::set< int > possible_edges;
		
		
		for (unsigned int rr = 0; rr< target_critslice.num_edges(); rr++){
			possible_edges.insert(rr);}
		
		
		while ((current_top_ind != final_top_ind) && (possible_edges.size()>0)) // int yy=0; yy<target_critslice.num_edges; yy++
		{
			
			std::cout << "target bottom: " << final_bottom_ind << " current bottom: " << current_bottom_ind << " current top: " << current_top_ind << " final top: " << final_top_ind << std::endl;
			
			
			
			std::vector< int > candidates; // indices of candidates for next one.
			
			

			
			int candidate_counter = 0;
			for (std::set<int>::iterator poss_iter=possible_edges.begin(); poss_iter != possible_edges.end(); poss_iter++) {
				
				int qq = *poss_iter;
				
				bool matches_end = ((target_critslice.get_edge(qq).left() == current_bottom_ind) || (target_critslice.get_edge(qq).right() == current_bottom_ind));
				bool already_found = (found_edges.find(qq)!=found_edges.end());
				
				
				// we gotta be moving from lower to higher...  so temp > temp2 is required
				bool correct_interval = false;
				if (matches_end) {
					set_mp(temp , &(V[ target_critslice.get_edge(qq).midpt()].projection_values())->coord[1]);
					set_mp(temp2, &(V[ final_bottom_ind].projection_values())->coord[1]);
					set_mp(temp3, &(V[ final_top_ind].projection_values())->coord[1]);
					correct_interval =  ( mpf_get_d(temp3->r) > mpf_get_d(temp->r)) && (mpf_get_d(temp->r) > mpf_get_d(temp2->r)) ;
				}
				
				bool degenerate = target_critslice.get_edge(qq).is_degenerate();
				
				if ( (!already_found) && matches_end && correct_interval && (!degenerate) ) { //
					candidates.push_back(qq);
					
					if (program_options.verbose_level()>=1) {
						std::cout << "candidate [" << candidate_counter << "] = " <<
						target_critslice.get_edge(qq).left() << " " << target_critslice.get_edge(qq).midpt() << " " << target_critslice.get_edge(qq).right() <<  std::endl;
					}
					
					
					candidate_counter++;
				}
				else
				{
					//                            if (!correct_interval) {
					//                                print_comp_matlab(temp3,"final_top_proj_1");
					//                                print_comp_matlab(temp ,"critslices[].proj_val_1");
					//                                print_comp_matlab(temp2,"final_bottom_proj_1");
					//                            }
					//							std::cout << "edge " << qq << " excluded: " << correct_interval << " direction, " << matches_end << " matches, " << already_found << "  already found" << std::endl;
					//
				}
				
			}
			
			std::cout << std::endl;
			
			
			if (candidate_counter==0) {
				std::cout << "found 0 candidates for bottom index " << current_bottom_ind << std::endl;
				break; // out of the while loop
			}
			
			for (int qq=0; qq<candidate_counter; qq++)
			{
				int current_edge = candidates[qq];
				
				if (program_options.verbose_level()>=-1) {
					//					std::cout << "Face #: " << this->num_faces << ", zz: " << zz << ", current_edge: " << current_edge << std::endl;
					std::cout << "tracking to these indices: " << final_bottom_ind << " " << target_critslice.get_edge(current_edge).midpt() << " " << final_top_ind << std::endl;
				}
				
				
				
				
				
				set_mp(proj_mid, &(V[ target_critslice.get_edge(current_edge).midpt() ].projection_values())->coord[1]);
				
				
				
#ifdef thresholding
					real_threshold(proj_mid,solve_options.T.real_threshold);
#endif
				
				
				
				sub_mp(denom, proj_top, proj_bottom); // p2(w2) - p2(w0);
				sub_mp(numer, proj_mid, proj_bottom); // p2(e.w) - p2(w0);
				div_mp(md_config.v_target, numer, denom); // [p2(e.w) - p2(w0)] / [p2(w2) - p2(w0)]
				
				
				
				
				
				
				
				if (solve_options.verbose_level() >= 0)
				{

					
					print_comp_matlab(md_config.u_target,"u_target");
					print_comp_matlab(md_config.v_target,"v_target");
					

				}
				
				
				if (solve_options.verbose_level() >= 1){
					print_comp_matlab(proj_top,"upper");
					print_comp_matlab(proj_bottom,"lower");
					print_comp_matlab(proj_mid,"mid");
					
					print_comp_matlab(numer,"numer");
					print_comp_matlab(denom,"denom");
					
					print_comp_matlab(md_config.crit_val_left,"proj_val_left");
					print_comp_matlab(md_config.crit_val_right,"proj_val_right");
					
					
					set_one_mp(temp);
					sub_mp(temp2, temp, md_config.v_target);
					mul_mp(temp, temp2, proj_bottom);
					
					mul_mp(temp2, md_config.v_target, proj_top);
					
					add_mp(temp3, temp, temp2);
					
					print_comp_matlab(temp3,"proj_1_target_mid");
					
				}
				
				
				SolverOutput fillme;
				WitnessSet W_new;
				midpoint_solver_master_entry_point(W_midtrack, // carries with it the start points, and the linears.
												   fillme, // new data goes in here
												   md_config,
												   solve_options);
				
				fillme.get_noninfinite_w_mult_full(W_new);
				
				
				
				//print some display to screen
				if (solve_options.verbose_level() >= 3)
				{
					print_point_to_screen_matlab((V[current_midslice.get_edge(jj).right()].point()),"top_start");
					print_point_to_screen_matlab((V[current_midslice.get_edge(jj).left()].point()),"bottom_start");
					print_point_to_screen_matlab((V[target_critslice.get_edge(current_edge).midpt() ].point()),"midpoint_target");
				}
				
				
				
				
				
				// should get a single point back from this solver.
				
				if (W_new.num_points()==0) {
					std::cout << color::red() << "midpoint tracker did not return any points :(" << color::console_default() << std::endl;
					possible_edges.erase(current_edge);
					continue;
				}
				
				vec_mp top_found, bottom_found;  init_vec_mp(top_found,md_config.num_top_vars());
				init_vec_mp(bottom_found,md_config.num_bottom_vars());
				
				// get only the midpoint coordinates out of the returned point
				for (int tt = 0; tt<this->num_variables(); tt++) {
					set_mp(&found_point->coord[tt], & W_new.point(0)->coord[tt]);
				}
				
				int offset = md_config.num_mid_vars();
				// get only the bottom coordinates out of the returned point
				for (int tt = 0; tt<md_config.num_bottom_vars(); tt++) {
					set_mp(&bottom_found->coord[tt], & W_new.point(0)->coord[offset+tt]);
				}
				
				offset += md_config.num_bottom_vars();
				// get only the top coordinates out of the returned point
				for (int tt = 0; tt<md_config.num_top_vars(); tt++) {
					set_mp(&top_found->coord[tt], & W_new.point(0)->coord[offset+tt]);
				}
				
				//need to look the found point up in vertex set V
				int found_index = index_in_vertices(V, found_point);
				std::cout << index_in_vertices(V, bottom_found) << " bottom_found" << std::endl;
				std::cout << index_in_vertices(V, top_found) << " top_found" << std::endl;
				
				clear_vec_mp(bottom_found);
				clear_vec_mp(top_found);
				
				
				if (solve_options.verbose_level()>=0) {
					std::cout << "found_index of point: " << found_index << std::endl;
				}
				
				if (solve_options.verbose_level()>=1) {
					
					projection_value_homogeneous_input(temp, found_point, pi(1));
					print_comp_matlab(temp, "found_point_proj_val");
					vec_mp tempvec; init_vec_mp(tempvec,0);
					dehomogenize(&tempvec, found_point);
					print_point_to_screen_matlab(tempvec, "found_point");
					clear_vec_mp(tempvec);
				}
				
				
				
				//search among the current edge possibilities for the one containing the found (mid) point
				int index_in_set = -1;
				for (std::set<int>::iterator possibility_iter=possible_edges.begin(); possibility_iter!=possible_edges.end(); possibility_iter++) {
					if (found_index == target_critslice.get_edge(*possibility_iter).midpt()) {
						index_in_set = *possibility_iter;
						break;
					}
				}
				
				
				// search edges for the found point as a removed point.
				if (index_in_set < 0) {
					index_in_set = target_critslice.edge_w_removed(found_index);
					
					if (index_in_set>=0 && solve_options.verbose_level()>=1) {
						std::cout << color::green() << "found point as removed point from edge " << index_in_set << color::console_default() << std::endl;
					}
				}
				
				
				if (index_in_set < 0 && solve_options.verbose_level()>=0) {
					std::cout << color::red() << "did not find the indexed point as the midpoint of any current possibility." << color::console_default() << std::endl;
				}
				
				//perhaps check for the point as left or right point of an edge?
				
				if (index_in_set>=0 && found_edges.find(index_in_set)==found_edges.end())
				{
					int next_edge = index_in_set; // index the *edge*
					
					if (program_options.verbose_level()>=0) {
						std::cout << "added_edge " << next_edge << ", l m r: " << target_critslice.get_edge(next_edge).left() << " " << target_critslice.get_edge(next_edge).midpt() << " " << target_critslice.get_edge(next_edge).right() << std::endl;
					}
					
					
					
					
					if ( (next_edge<0) || !(  (target_critslice.get_edge(next_edge).left()!=current_bottom_ind) ||  target_critslice.get_edge(next_edge).right()!=current_bottom_ind))  {
						continue;
					}
					
					if (target_critslice.get_edge(next_edge).left()==current_bottom_ind) {
						current_bottom_ind = current_top_ind = target_critslice.get_edge(next_edge).right(); // the upper value
					}
					else {
						current_bottom_ind = current_top_ind = target_critslice.get_edge(next_edge).left(); // the lower value
					}
					
					// keep track of those edges we found.
					found_edges.insert(next_edge);
					
					// erase both the currently testing edge, and the found one, from the list of possibilities.
					possible_edges.erase(current_edge);
					possible_edges.erase(next_edge);
					
					
					// add the next edge to the set we can connect together.
					if (zz==0) {
						F.add_left_edge(next_edge);
					}
					else
					{
						F.add_right_edge(next_edge);
					}
					
					break;
				}
				else
				{
					//didn't find, so simply remove from the list of possibilities.
					possible_edges.erase(current_edge);
				}
				
			}//re: for qq
			
		} // re: while...
		
		
		
		
	}
	
	clear_vec_mp(found_point);
	
	clear_mp(temp); clear_mp(temp2); clear_mp(temp3);
	clear_mp(numer); clear_mp(denom);
	
	clear_mp(proj_top); clear_mp(proj_bottom); clear_mp(proj_mid);
	
	return F;
}






















































void Surface::send(int target, ParallelismConfig & mpi_config)
{
#ifdef functionentry_output
	std::cout << "surface::send" << std::endl;
#endif
	
	
	
	
	Decomposition::send(target, mpi_config);
	int * buffer = new int[4];
	
	buffer[0] = num_faces_;
	
	buffer[1] = mid_slices_.size();
	buffer[2] = crit_slices_.size();
	buffer[3] = num_singular_curves_;
	
	MPI_Send(buffer, 4, MPI_INT, target, SURFACE, mpi_config.comm());
	delete [] buffer;
	
	
	

	
	for (auto ii=faces_.begin(); ii!=faces_.end(); ii++) {
		ii->send(target, mpi_config);
	}
	
	
	for (auto ii=mid_slices_.begin(); ii!=mid_slices_.end(); ii++) {
		ii->send(target, mpi_config);
	}
	
	for (auto ii=crit_slices_.begin(); ii!=crit_slices_.end(); ii++) {
		ii->send(target, mpi_config);
	}
	
	crit_curve_.send(target, mpi_config);
	sphere_curve_.send(target, mpi_config);
	
	
	buffer = new int[2*num_singular_curves_];
	int counter = 0;
	for (auto iter = singular_curves_.begin(); iter!= singular_curves_.end(); ++iter) {
		buffer[counter] = iter->first.multiplicity();
		buffer[counter+1] = iter->first.index();
		counter+=2;
	}
	MPI_Send(buffer, 2*num_singular_curves_, MPI_INT, target, SURFACE, mpi_config.comm());
	delete [] buffer;
	
	for (auto iter = singular_curves_.begin(); iter!= singular_curves_.end(); ++iter) {
		iter->second.send(target, mpi_config);
	}
	
	
	return;
}


void Surface::receive(int source, ParallelismConfig & mpi_config)
{
	
#ifdef functionentry_output
	std::cout << "surface::receive" << std::endl;
#endif
	
	
	
	
	MPI_Status statty_mc_gatty;
	
	Decomposition::receive(source, mpi_config);
	
	
	int * buffer = new int[4];
	MPI_Recv(buffer, 4, MPI_INT, source, SURFACE, mpi_config.comm(), &statty_mc_gatty);
	int b, c, d;
	b = buffer[0];
	c = buffer[1];
	d = buffer[2];
	num_singular_curves_ = buffer[3];
	delete [] buffer;
	
	
	
	
	for (int ii=0; ii<b; ii++) {
		Face F;
		F.receive(source, mpi_config);
		add_face(F);
	}
	
	//TODO: rewrite this to prevent unnecessary copy operation.
	mid_slices_.resize(c);
	for (auto ii=mid_slices_.begin(); ii!=mid_slices_.end(); ii++) {
		ii->receive(source,mpi_config);
	}
	
	
	crit_slices_.resize(d);
	for (auto ii=crit_slices_.begin(); ii!=crit_slices_.end(); ii++) {
		ii->receive(source, mpi_config);
	}
	
	crit_curve_.receive(source, mpi_config);
	sphere_curve_.receive(source, mpi_config);
	
	
	buffer = new int[2*num_singular_curves_];//
	MPI_Recv(buffer, 2*num_singular_curves_, MPI_INT, source, SURFACE, mpi_config.comm(), &statty_mc_gatty);
	
	// receive and unpack the buffer at same time
	int counter = 0;
	for (unsigned int ii=0; ii<num_singular_curves_; ii++) {
		singular_curves_[SingularObjectMetadata(buffer[counter],buffer[counter+1])].receive(source, mpi_config);
		counter+=2;
	}
	
	delete [] buffer;
	return;
}




















void Surface::print(boost::filesystem::path base)
{
	
#ifdef functionentry_output
	std::cout << "surface::print" << std::endl;
#endif
	
	
	
	
	Decomposition::print(base);
	
	
	
	boost::filesystem::path summaryname = base;
	summaryname /= "S.surf";
	FILE *OUT = safe_fopen_write(summaryname);
	fprintf(OUT,"%d 0 %ld %ld\n\n", num_faces(), mid_slices_.size(), crit_slices_.size());
	fprintf(OUT,"%ld\n",singular_curves_.size());
	for (auto iter = singular_curves_.begin(); iter!=singular_curves_.end(); ++iter) {
		fprintf(OUT,"%d %d ",iter->first.multiplicity(),iter->first.index());
	}
	fprintf(OUT,"\n");
	// what more to print here?
	fclose(OUT);
	
	summaryname = base;
	summaryname /= "F.faces";
	print_faces(summaryname);
	
	
	boost::filesystem::path curve_location = base;
	curve_location /= "curve";
	
	for (unsigned int ii=0; ii!=mid_slices_.size(); ii++) {
		
		std::stringstream converter;
		converter << ii;
		
		boost::filesystem::path specific_loc = curve_location;
		specific_loc += "_midslice_";
		specific_loc += converter.str();
		converter.clear(); converter.str("");
		
		mid_slices_[ii].output_main(specific_loc);
	}
	
	for (unsigned int ii=0; ii!=crit_slices_.size(); ii++) {
		
		std::stringstream converter;
		converter << ii;
		
		boost::filesystem::path specific_loc = curve_location;
		specific_loc += "_critslice_";
		specific_loc += converter.str();
		converter.clear(); converter.str("");
		
		crit_slices_[ii].output_main(specific_loc);
	}
	
	boost::filesystem::path specific_loc = curve_location;
	specific_loc += "_crit";
	crit_curve_.output_main(specific_loc);
	
	specific_loc = curve_location;
	specific_loc += "_sphere";
	sphere_curve_.output_main(specific_loc);
	
	for (auto iter = singular_curves_.begin(); iter!=singular_curves_.end(); ++iter) {
		
		std::stringstream converter;
		converter << curve_location.string() << "_singular_mult_" << iter->first.multiplicity() << "_" << iter->first.index();
		
		specific_loc = converter.str();
		converter.clear(); converter.str("");
		
		iter->second.output_main(specific_loc);
	}
	
	
}







void Surface::print_faces(boost::filesystem::path outputfile)
{
#ifdef functionentry_output
	std::cout << "surface::print_faces" << std::endl;
#endif
	
	
	
	
    //	std::cout << "printing faces to file " << outputfile << std::endl;
	
	
	std::ofstream fout(outputfile.c_str());
	fout << faces_.size() << std::endl << std::endl;
	for (auto iter = faces_.begin(); iter!=faces_.end(); ++iter) {
		fout << *iter << std::endl;
	}
	fout.close();
	
}






void Surface::read_faces(boost::filesystem::path load_from_me)
{
#ifdef functionentry_output
	std::cout << "surface::read_faces" << std::endl;
#endif
	
	
	
	std::ifstream fin(load_from_me.c_str());
	int temp_num_faces;
	fin >> temp_num_faces;
	for (int ii=0; ii<temp_num_faces; ii++) {
		Face F;
		
		fin >> F;
		add_face(F);
	}
	
	fin.close();

	
	
	return;
}






void Surface::setup(boost::filesystem::path base)
{
	Decomposition::setup(base / "decomp");
	
	std::vector<SingularObjectMetadata > singular_multiplicities;
	int temp_num_crit, temp_num_mid;
	
	read_summary(singular_multiplicities,temp_num_mid, temp_num_crit, base / "S.surf");
	
	read_faces(base / "F.faces");
	
	mid_slices_.resize(temp_num_mid);
	crit_slices_.resize(temp_num_crit);
	
	
	
	boost::filesystem::path curve_location = base;
	curve_location /= "curve";
	
	std::stringstream converter;
	
	for (int ii=0; ii<temp_num_mid; ii++) {
		
		
		converter << ii;
		
		boost::filesystem::path specific_loc = curve_location;
		specific_loc += "_midslice_";
		specific_loc += converter.str();
		converter.clear(); converter.str("");
		
		mid_slices_[ii].setup(specific_loc);
	}
	
	for (int ii=0; ii<temp_num_crit; ii++) {
		
		converter << ii;
		
		boost::filesystem::path specific_loc = curve_location;
		specific_loc += "_critslice_";
		specific_loc += converter.str();
		converter.clear(); converter.str("");
		
		crit_slices_[ii].setup(specific_loc);
	}
	
	
	for (auto iter = singular_multiplicities.begin(); iter!=singular_multiplicities.end(); ++iter) {
		
		converter << iter->multiplicity() << "_" << iter->index();
		
		boost::filesystem::path specific_loc = curve_location;
		specific_loc += "_singular_mult_";
		specific_loc += converter.str();
		converter.clear(); converter.str("");
		
		singular_curves_[*iter].setup(specific_loc);
		num_singular_curves_++;
	}
	
	boost::filesystem::path specific_loc = curve_location;
	specific_loc += "_crit";
	crit_curve_.setup(specific_loc);
	
	specific_loc = curve_location;
	specific_loc += "_sphere";
	sphere_curve_.setup(specific_loc);
	
	
	
	return;
	
}





void read_summary(std::vector<SingularObjectMetadata > & singular_multiplicities, int & temp_num_mid, int & temp_num_crit, boost::filesystem::path INfile)
{
	FILE *IN = safe_fopen_read(INfile);
	int temp_num_faces, temp_num_edges;
	
	fscanf(IN,"%d %d %d %d", &temp_num_faces, &temp_num_edges, &temp_num_mid, &temp_num_crit);
	
	int temp_num_sing;
	fscanf(IN,"%d",&temp_num_sing);
	int temp_mult,temp_index;
	for (int ii=0; ii<temp_num_sing; ii++) {
		fscanf(IN,"%d %d",&temp_mult, &temp_index);
		singular_multiplicities.push_back(SingularObjectMetadata(temp_mult,temp_index));
	}
	fclose(IN);
	
	
	return;
}


void create_sliced_system(boost::filesystem::path input_file, boost::filesystem::path output_file,
                          vec_mp * linears, int num_to_add,
                          const WitnessSet & W)
{
#ifdef functionentry_output
	std::cout << "create_sliced_system" << std::endl;
#endif
	
	
	
	
	if (W.num_var_names()==0) {
		std::cout << "trying to create a sliced system, but witness set does not have the variable names." << std::endl;
		deliberate_segfault();
	}
	int *declarations = NULL;
	
	partition_parse(&declarations, input_file, "func_input", "config", 0); // the 0 means not self conjugate.
	free(declarations);
	
	FILE *OUT = safe_fopen_write(output_file);
	FILE *IN = safe_fopen_read("func_input");
	
	
	
	
	fprintf(OUT,"INPUT\n\n");
	copyfile(IN,OUT);
	fclose(IN);
	
	std::vector< int > indicators;
	for (int ii=0; ii<num_to_add; ii++) {
		indicators.push_back(rand());
	}
	
	for (int ii=0; ii<num_to_add; ii++) {
		std::stringstream linname;
		linname << "supp_lin_" << indicators[ii];
		write_vector_as_constants(linears[ii], linname.str(), OUT);
		
		linname.clear();  linname.str("");
	}
	
	for (int ii=0; ii<num_to_add; ii++) {
		fprintf(OUT,"function supp_lin_%d;\n",indicators[ii]);
	}
	for (int ii=0; ii<num_to_add; ii++) {
		fprintf(OUT,"supp_lin_%d = supp_lin_%d_1",indicators[ii],indicators[ii]);
		for (int jj=1; jj<W.num_variables(); jj++) {
			fprintf(OUT," + %s*supp_lin_%d_%d",W.name(jj).c_str(), indicators[ii],jj+1);
		}
		fprintf(OUT, ";\n\n");
	}
	fprintf(OUT,"END;\n\n\n\n");
	
    
    for (unsigned int ii=0; ii<W.num_patches(); ii++) {
		std::stringstream linname;
		linname << "patch_" << ii;
		write_vector_as_constants(W.patch(ii), linname.str(), OUT);
		linname.clear();  linname.str("");
	}
    
	fclose(OUT);
	
	
	
	
}









void create_sphere_system(boost::filesystem::path input_file, boost::filesystem::path output_file,
                          comp_mp sphere_radius,
                          vec_mp sphere_center,
                          const WitnessSet & W)
{
	
#ifdef functionentry_output
	std::cout << "create_sphere_system" << std::endl;
#endif
	
	
	
	
	
	
	// a bit of error checking
    
	
	if (W.num_var_names()==0) {
		throw std::logic_error("trying to create a sphere system, but witness set does not have the variable names.");
	}
	
	
	// got here, so ok to continue.
	
	
	int *declarations = NULL;
	
	partition_parse(&declarations, input_file, "func_input", "config", 0); // the 0 means not self conjugate.
	free(declarations);
	
	FILE *OUT = safe_fopen_write(output_file);
	
	
	
	// copy the original input file as parsed above.
	FILE *IN = safe_fopen_read("func_input");
	fprintf(OUT,"INPUT\n\n");
	copyfile(IN,OUT);
	fclose(IN);
	
	
	
	// now put in the sphere equations
	
	int rand_index = rand(); // what if there are multiple sphere equations???  put in this random number to be safe.
	
	fprintf(OUT,"function sphere_%d;\n",rand_index);
    
	fprintf(OUT,"sphere_%d = ",rand_index);
	for (int jj=1; jj<W.num_variables(); jj++) { // start at 1 to omit the homogenizing variable
		fprintf(OUT," (%s-(", W.name(jj).c_str());
		mpf_out_str(OUT,10,0,sphere_center->coord[jj-1].r);
		fprintf(OUT,"+I*");
		mpf_out_str(OUT,10,0,sphere_center->coord[jj-1].i);
		fprintf(OUT,"))^2");
		
		if (jj!=W.num_variables()-1) {
			fprintf(OUT," + ");
		}
		
	}
    
	fprintf(OUT," - (");
	mpf_out_str(OUT,10,0,sphere_radius->r);
	fprintf(OUT,")^2 ");
    
	fprintf(OUT, ";\n\nEND;\n\n\n\n\n");
	
    for (unsigned int ii=0; ii<W.num_patches(); ii++) {
		std::stringstream linname;
		linname << "patch_" << ii;
		write_vector_as_constants(W.patch(ii), linname.str(), OUT);
		linname.clear();  linname.str("");
	}
    
    
	fclose(OUT);
	
	
	
}




















void Face::send(int target, ParallelismConfig & mpi_config)
{
#ifdef functionentry_output
	std::cout << "Face::send" << std::endl;
#endif
	
	
	
	
	Cell::send(target,mpi_config);
	
	int * buffer = new int[7];
	
	buffer[0] = num_left();
	buffer[1] = num_right();
	buffer[2] = top_edge_index_;
	buffer[3] = bottom_edge_index_;
	buffer[4] = system_name_bottom_.size();
	buffer[5] = system_name_top_.size();
	buffer[6] = crit_slice_index_;
	
	MPI_Send(buffer, 7, MPI_INT, target, FACE, MPI_COMM_WORLD);
	delete[] buffer;
	
	
	if (num_left()>0) {
		buffer = new int[num_left()];
		for (unsigned int ii=0; ii<num_left(); ii++) {
			buffer[ii] = left_edges_[ii];
		}
		MPI_Send(buffer, num_left(), MPI_INT, target, FACE, MPI_COMM_WORLD);
		delete[] buffer;
	}
	
	
	
	if (num_right()>0) {
		buffer = new int[num_right()];
		
		for (unsigned int ii=0; ii<num_right(); ii++) {
			buffer[ii] = right_edges_[ii];
		}
		MPI_Send(buffer, num_right(), MPI_INT, target, FACE, MPI_COMM_WORLD);
		delete[] buffer;
	}
	
	
	
	
	
	
	
	std::string sendme = system_name_bottom_;
	sendme.append(system_name_top_);
	
	int num_to_send = sendme.size()+1;
	char * charbuff = new char[num_to_send];
	strcpy(charbuff, sendme.c_str());
	charbuff[num_to_send-1] = '\0';
	MPI_Send(&charbuff[0], num_to_send, MPI_CHAR, target, FACE, MPI_COMM_WORLD);
	delete [] charbuff;
	
	
	send_comp_mp(left_crit_val_, target);
	send_comp_mp(right_crit_val_, target);
	
	
	return;
	
}

void Face::receive(int source, ParallelismConfig & mpi_config)
{
#ifdef functionentry_output
	std::cout << "Face::receive" << std::endl;
#endif
	
	

	Cell::receive(source,mpi_config);
	
	MPI_Status statty_mc_gatty;
	int * buffer= new int[7];
	
	MPI_Recv(buffer, 7, MPI_INT, source, FACE, MPI_COMM_WORLD, &statty_mc_gatty);
	
	int tmp_size_left = buffer[0];
	int tmp_size_right = buffer[1];
	top_edge_index_ = buffer[2];
	bottom_edge_index_ = buffer[3];
	int nchars_name_bottom = buffer[4];
	int nchars_name_top = buffer[5];
	crit_slice_index_ = buffer[6];
	
	delete[] buffer;
	
	
	if (tmp_size_left>0) {
		int * buffer2 = new int[tmp_size_left];
		MPI_Recv(buffer2, tmp_size_left, MPI_INT, source, FACE, MPI_COMM_WORLD, &statty_mc_gatty);
		for (int ii=0; ii<tmp_size_left; ii++) {
			add_left_edge(buffer2[ii]);
		}
		delete[] buffer2;
	}
	
	
	
	if (tmp_size_right>0) {
		int * buffer3 = new int[tmp_size_right];
		MPI_Recv(buffer3, tmp_size_right, MPI_INT, source, FACE, MPI_COMM_WORLD, &statty_mc_gatty);
		for (int ii=0; ii<tmp_size_right; ii++) {
			add_right_edge(buffer3[ii]);
		}
		delete[] buffer3;
	}
	
	
	
	
	
	
	
	
	
	char * charbuff = new char[nchars_name_bottom+nchars_name_top+1];
	
	MPI_Recv(charbuff, nchars_name_bottom+nchars_name_top+1, MPI_CHAR, source, FACE, MPI_COMM_WORLD, &statty_mc_gatty);
	
	std::stringstream converter;
	for (int jj=0; jj<nchars_name_bottom; ++jj) {
		converter << charbuff[jj];
	}
	system_name_bottom_ = converter.str();
	converter.clear();
	converter.str("");
	
	int offset = nchars_name_bottom;
	for (int jj=0; jj<nchars_name_top; ++jj) {
		converter << charbuff[jj+offset];
	}
	system_name_top_ = converter.str();
	
	delete [] charbuff;
	
	
	receive_comp_mp(left_crit_val_,source);
	receive_comp_mp(right_crit_val_,source);
	
	return;
	
}









<|MERGE_RESOLUTION|>--- conflicted
+++ resolved
@@ -302,11 +302,7 @@
 	
 	clear_vec_mp(crit_downstairs); clear_vec_mp(midpoints_downstairs);
     
-<<<<<<< HEAD
-
-=======
-	
->>>>>>> 4aedc75f
+	
 	if (program_options.verbose_level()>=0) {
 		std::cout << "decomposed surface has " << num_faces() << " faces" << std::endl;
 	}
