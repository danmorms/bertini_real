--- conflicted
+++ resolved
@@ -107,11 +107,11 @@
 	{
 		critreal(W,pi,V);
 	}
-		
-	
-	
-	
-
+	
+	
+	
+
+	
 	
 	for (int ii=0; ii<W.dimension(); ii++)
 		clear_vec_mp(pi[ii]);
@@ -129,20 +129,6 @@
 
 
 void UbermasterProcess::bertini_real(WitnessSet & W, vec_mp *pi, VertexSet & V)
-<<<<<<< HEAD
-		{
-			
-	
-	W.set_incidence_number(get_incidence_number( W.point(0), program_options, program_options.input_filename));
-	
-			boost::filesystem::path temp_name = program_options.output_dir();
-			std::stringstream converter;
-	converter << "_dim_" << W.dimension() << "_comp_" << W.component_number();
-			temp_name += converter.str();
-			
-			program_options.output_dir(temp_name);
-			
-=======
 {
 	
 	
@@ -155,7 +141,6 @@
 	
 	program_options.output_dir(temp_name);
 	
->>>>>>> 4aedc75f
 	
 	
 	
