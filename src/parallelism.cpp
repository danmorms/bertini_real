#include "parallelism.hpp"
























int UbermasterProcess::main_loop()
{
	
	boost::timer::auto_cpu_timer t;
	
	
	program_options.MPType = MPType;
	
	
	program_options.splash_screen();
	
	
	//parse the options
	program_options.startup(); // tests for existence of necessary files, etc.
	
	//if desired, display the options
	if (program_options.verbose_level()>=3)
		program_options.display_current_options();
	
	
	
	
	parse_preproc_data("preproc_data", &solve_options.PPD);
	
	
	
	int num_vars = get_num_vars_PPD(solve_options.PPD);
	
	
	NumericalIrreducibleDecomposition witness_data;
	witness_data.populate(&solve_options.T);
	

	WitnessSet W = witness_data.choose(program_options);
	
	if (W.num_points()==0) {
		std::cout << "no witness points, cannot decompose anything..." << std::endl;
		return 1;
	}
	
	
	
	
	W.get_variable_names(num_vars);
	W.set_input_filename(program_options.input_filename);
	
	
		
	
	if (program_options.verbose_level()>=1) {
		W.print_to_screen();
	}
	
	
	
	
	
	
	VertexSet V(num_vars);
	
	V.set_tracker_config(&solve_options.T);
	
	V.set_same_point_tolerance(solve_options.T.final_tol_times_mult);
	
	vec_mp *pi = (vec_mp *) br_malloc(W.dimension()*sizeof(vec_mp ));
	for (int ii=0; ii<W.dimension(); ii++) {
		init_vec_mp2(pi[ii],W.num_variables(), solve_options.T.AMP_max_prec);
		pi[ii]->size = W.num_variables();
	}
	get_projection(pi, program_options, W.num_variables(), W.dimension());
	
    for (int ii=0; ii<W.dimension(); ii++) {
        V.add_projection(pi[ii]);
    }
    
	
	if (program_options.primary_mode==BERTINIREAL) {
<<<<<<< HEAD
		bertini_real(W,pi,V);
=======
		
>>>>>>> df306fbc
		
	}
	else if(program_options.primary_mode==CRIT)
	{
		critreal(W,pi,V);
	}
	
	
	

	
	
	for (int ii=0; ii<W.dimension(); ii++)
		clear_vec_mp(pi[ii]);
	free(pi);
	
	
	// dismiss the workers
	int sendme = TERMINATE;
	MPI_Bcast(&sendme, 1, MPI_INT, 0, MPI_COMM_WORLD);
	return SUCCESSFUL;
}





<<<<<<< HEAD
void UbermasterProcess::bertini_real(WitnessSet & W, vec_mp *pi, VertexSet & V)
=======
void ubermaster_process::bertini_real(witness_set & W, vec_mp *pi, vertex_set & V)
>>>>>>> df306fbc
{
	
	
	W.set_incidence_number(get_incidence_number( W.point(0), program_options, program_options.input_filename));
	
<<<<<<< HEAD
	boost::filesystem::path temp_name = program_options.output_dir();
	std::stringstream converter;
	converter << "_dim_" << W.dimension() << "_comp_" << W.component_number();
	temp_name += converter.str();
	
	program_options.output_dir(temp_name);
	
	
=======
>>>>>>> df306fbc
	
	
	switch (W.dimension()) {
		case 1:
		{
<<<<<<< HEAD
			Curve C;
		
=======
			curve_decomposition C;
			
			boost::filesystem::path temp_name = program_options.output_dir();
			std::stringstream converter;
			converter << "_dim_" << C.dimension() << "_comp_" << C.component_number();
			temp_name += converter.str();
			
			program_options.output_dir(temp_name);
			
>>>>>>> df306fbc
			// curve
			C.main(V, W, pi, program_options, solve_options);
			
			if (program_options.verbose_level()>=2)
				printf("outputting data\n");
			
			
			
			
			C.output_main(program_options.output_dir());
			
			V.print(program_options.output_dir()/ "V.vertex");
			
		}
			break;
			
			
		case 2:
		{
			
			
<<<<<<< HEAD
			Surface S;
=======
			surface_decomposition S;
			
			boost::filesystem::path temp_name = program_options.output_dir();
			std::stringstream converter;
			converter << "_dim_" << S.dimension() << "_comp_" << S.component_number();
			temp_name += converter.str();
			
			program_options.output_dir(temp_name);
			
>>>>>>> df306fbc
			
			// surface
			S.main(V, W, pi, program_options, solve_options);
			
			
			
			
			S.output_main(program_options.output_dir());
			
			V.print(program_options.output_dir()/ "V.vertex");
		}
			break;
			
		default:
		{
			std::cout << "bertini_real not programmed for components of dimension " << W.dimension() << std::endl;
		}
			break;
	}
	
}



<<<<<<< HEAD
void UbermasterProcess::critreal(WitnessSet & W, vec_mp *pi, VertexSet & V)
=======
void ubermaster_process::critreal(witness_set & W, vec_mp *pi, vertex_set & V)
>>>>>>> df306fbc
{
	
	
	
	SystemRandomizer randomizer;
	
	randomizer.setup(W.num_variables()-1-W.dimension(),solve_options.PPD.num_funcs);
	
	
	
	print_point_to_screen_matlab(pi[0],"pi");

	FILE *OUT;
	OUT = safe_fopen_write("most_recent_pi");
	
	print_vec_out_mp(OUT, pi[0]); /* Print vector to file */
	fclose(OUT);
	
	NullspaceConfiguration ns_config; // this is set up in the nullspace call.
	
	SolverOutput solve_out;
	
	
	
	
	compute_crit_nullspace_left(solve_out, // the returned value
						   W,            // input the original witness set
						   std::make_shared<SystemRandomizer>(randomizer),
						   pi,
						   W.dimension(),  // dimension of ambient complex object
						   W.dimension(),   //  target dimension to find
						   W.dimension(),   // COdimension of the critical set to find.
						   program_options,
						   solve_options,
						   &ns_config);
	
	
	WitnessSet W_crit, W_nonsing, W_sing;
	
	solve_out.get_noninfinite_w_mult_full(W_crit);
	solve_out.get_nonsing_finite_multone(W_nonsing);
	solve_out.get_sing_finite(W_sing);
	
	W_crit.write_dehomogenized_coordinates("crit_data");
	W_nonsing.write_dehomogenized_coordinates("nonsingular");
	W_sing.write_dehomogenized_coordinates("singular");
	
	
	
	return;
}






















int WorkerProcess::main_loop()
{
	int single_int_buffer = 0;
	
	int solver_choice = INITIAL_STATE;
	
	
	
	while (solver_choice != TERMINATE) {
		
		MPI_Bcast(&solver_choice, 1, MPI_INT, solve_options.head(), MPI_COMM_WORLD);
		
		if ( (solver_choice!=0) && (solve_options.id()==1) && (solve_options.verbose_level()>=1)) {
			std::cout << "received call for help for solver " << enum_lookup(solver_choice) << std::endl;
		}
		
		switch (solver_choice) {
			case NULLSPACE:
				nullspace_slave_entry_point(this->solve_options);
				break;
				
			case MIDPOINT_SOLVER:
			{
				Surface S;
				S.worker_connect(solve_options, program_options);
			}
				break;
				
			case PARSING:
				MPI_Bcast(&single_int_buffer, 1, MPI_INT, 0, MPI_COMM_WORLD);
				break;
				
			case MULTILIN:
				multilin_slave_entry_point(this->solve_options);
				break;
				
			case SPHERE_SOLVER:
				sphere_slave_entry_point(this->solve_options);
				break;
				
			case TERMINATE:
				break;
				
			default:
				break;
		}
	}
	
	
	
	
	
	return SUCCESSFUL;
}









void get_projection(vec_mp *pi,
					BertiniRealConfig program_options,
					int num_vars,
					int num_projections)
{
	
	
	for (int ii=0; ii<num_projections; ii++) {
		change_size_vec_mp(pi[ii], num_vars);  pi[ii]->size = num_vars;
	}
	
	
	
	//assumes the vector pi is already initialized
	if (program_options.user_projection()) {
		FILE *IN = safe_fopen_read(program_options.projection_filename.c_str()); // we are already assured this file exists, but safe fopen anyway.
		int tmp_num_vars;
		fscanf(IN,"%d",&tmp_num_vars); scanRestOfLine(IN);
		if (tmp_num_vars!=num_vars-1) {
			printf("the number of variables declared in the projection\nis not equal to the number of non-homogeneous variables in the problem\n");
			printf("please modify file to have %d coordinates, one per line.\n(imaginary part will be ignored if provided).\n",num_vars-1);
			abort();
		}
		
		for (int ii=0; ii<num_projections; ii++) {
			set_zero_mp(&pi[ii]->coord[0]);
			for (int jj=1; jj<num_vars; jj++) {
				set_zero_mp(&pi[ii]->coord[jj]);
				mpf_inp_str(pi[ii]->coord[jj].r, IN, 10);
				scanRestOfLine(IN);
			}
		}
		fclose(IN);
	}
	else{
		if (program_options.orthogonal_projection()) {
			mat_mp temp_getter;
			init_mat_mp2(temp_getter,0,0,1024);
			make_matrix_random_real_mp(temp_getter,num_projections, num_vars-1, 1024); // this matrix is ~orthogonal
			
			for (int ii=0; ii<num_projections; ii++) {
				set_zero_mp(&pi[ii]->coord[0]);
				for (int jj=1; jj<num_vars; jj++)
					set_mp(&pi[ii]->coord[jj], &temp_getter->entry[ii][jj-1]);
				
			}
			
			clear_mat_mp(temp_getter);
			
		}
		else
		{
			for (int ii=0; ii<num_projections; ii++) {
				set_zero_mp(&pi[ii]->coord[0]);
				for (int jj=1; jj<num_vars; jj++)
					get_comp_rand_real_mp(&pi[ii]->coord[jj]);//, &temp_getter->entry[ii][jj-1]);
				
			}
			
		}
		
	}
	
	
	return;
}




<|MERGE_RESOLUTION|>--- conflicted
+++ resolved
@@ -100,22 +100,18 @@
     
 	
 	if (program_options.primary_mode==BERTINIREAL) {
-<<<<<<< HEAD
 		bertini_real(W,pi,V);
-=======
-		
->>>>>>> df306fbc
 		
 	}
 	else if(program_options.primary_mode==CRIT)
 	{
 		critreal(W,pi,V);
 	}
-	
-	
-	
-
-	
+		
+	
+	
+	
+
 	
 	for (int ii=0; ii<W.dimension(); ii++)
 		clear_vec_mp(pi[ii]);
@@ -132,46 +128,27 @@
 
 
 
-<<<<<<< HEAD
 void UbermasterProcess::bertini_real(WitnessSet & W, vec_mp *pi, VertexSet & V)
-=======
-void ubermaster_process::bertini_real(witness_set & W, vec_mp *pi, vertex_set & V)
->>>>>>> df306fbc
-{
-	
+		{
+			
 	
 	W.set_incidence_number(get_incidence_number( W.point(0), program_options, program_options.input_filename));
 	
-<<<<<<< HEAD
-	boost::filesystem::path temp_name = program_options.output_dir();
-	std::stringstream converter;
+			boost::filesystem::path temp_name = program_options.output_dir();
+			std::stringstream converter;
 	converter << "_dim_" << W.dimension() << "_comp_" << W.component_number();
-	temp_name += converter.str();
-	
-	program_options.output_dir(temp_name);
-	
-	
-=======
->>>>>>> df306fbc
+			temp_name += converter.str();
+			
+			program_options.output_dir(temp_name);
+			
+	
 	
 	
 	switch (W.dimension()) {
 		case 1:
 		{
-<<<<<<< HEAD
 			Curve C;
 		
-=======
-			curve_decomposition C;
-			
-			boost::filesystem::path temp_name = program_options.output_dir();
-			std::stringstream converter;
-			converter << "_dim_" << C.dimension() << "_comp_" << C.component_number();
-			temp_name += converter.str();
-			
-			program_options.output_dir(temp_name);
-			
->>>>>>> df306fbc
 			// curve
 			C.main(V, W, pi, program_options, solve_options);
 			
@@ -193,19 +170,7 @@
 		{
 			
 			
-<<<<<<< HEAD
 			Surface S;
-=======
-			surface_decomposition S;
-			
-			boost::filesystem::path temp_name = program_options.output_dir();
-			std::stringstream converter;
-			converter << "_dim_" << S.dimension() << "_comp_" << S.component_number();
-			temp_name += converter.str();
-			
-			program_options.output_dir(temp_name);
-			
->>>>>>> df306fbc
 			
 			// surface
 			S.main(V, W, pi, program_options, solve_options);
@@ -230,11 +195,7 @@
 
 
 
-<<<<<<< HEAD
 void UbermasterProcess::critreal(WitnessSet & W, vec_mp *pi, VertexSet & V)
-=======
-void ubermaster_process::critreal(witness_set & W, vec_mp *pi, vertex_set & V)
->>>>>>> df306fbc
 {
 	
 	
