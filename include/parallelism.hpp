--- conflicted
+++ resolved
@@ -163,15 +163,9 @@
 
 /**
  \brief reads in projection from file if user specified, creates one otherwise.
-<<<<<<< HEAD
-
- currently defaults to create a random real projection with homogeneous value 0;
-
-=======
  
  currently defaults to create a random real projection with homogeneous value 0;
  
->>>>>>> 4aedc75f
  \param pi the projection vectors to fill.  must be initted already, but not necessarily the correct size.
  \param program_options The current state of Bertini_real.
  \param num_vars how many variables to set up, including the homogenizing variable.
