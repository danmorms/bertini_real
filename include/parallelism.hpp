#ifndef BR_PARALLELISM_H
#define BR_PARALLELISM_H



/** \file parallelism.hpp */


#include <stdio.h>
#include <stdlib.h>
#include <stdarg.h>
#include <string.h>
#include <math.h>
#include <gmp.h>
#include <mpfr.h>
#include <mpf2mpfr.h>

#include <time.h>
#include <float.h>
#include <limits.h>

#include <sstream>
#include <iostream>






#include "bertini_headers.hpp"

#include "programConfiguration.hpp"


#include "fileops.hpp"
#include "checkSelfConjugate.hpp"

#include "data_type.hpp"
#include "isosingular.hpp"
#include "programConfiguration.hpp"

#include "surface.hpp"
#include "curve.hpp"


/**
\defgroup mpienabled MPI-enabled classes

 */

/**
 \defgroup send MPI Sends
 */

/**
 \defgroup receive MPI Receives
 */

/**
 \defgroup bcast MPI Bcasts (sends and receives)
 */


/**
 \brief BR process base class -- holds current state of program and solver.
 
 In order to make the program_options and solve_options 'globally' accessibly, we place them into the containing process.
 */
class Process
{
protected:
	BertiniRealConfig program_options;///< holds the current state of Bertini_real
	SolverConfiguration solve_options; ///< holds the current state of the solver
	
	
public:

	
	int MPType; ///< operating MP type.
	
	
	virtual int main_loop() = 0;
	
	virtual ~Process()
	{
		
	};
	
	
	
};



/**
 \brief Master process, level 0.
 */
class UbermasterProcess : public Process
{
	
public:
	
	UbermasterProcess(BertiniRealConfig & new_options, SolverConfiguration & new_solve_options){
		this->program_options = new_options;
		this->solve_options = new_solve_options;
	}
	
	
	/**
	 \brief Master Bertini_real procedure.
	 
	 Loads the witness_data, tracker config, and decomposes components of the user's choosing.
	 \return An integer flag indicating the success of the loop.
	 */
	int main_loop();

<<<<<<< HEAD
	void bertini_real(WitnessSet & W, vec_mp *pi, VertexSet & V);
	
	
	void critreal(WitnessSet & W, vec_mp *pi, VertexSet & V);
	
	
	
	
	~UbermasterProcess()
=======
	void bertini_real(witness_set & W, vec_mp *pi, vertex_set & V);
	
	
	void critreal(witness_set & W, vec_mp *pi, vertex_set & V);
	
	
	
	
	~ubermaster_process()
>>>>>>> df306fbc
	{
		
	}
};



/**
 \brief worker process, level 1.
 */
class WorkerProcess : public Process
{
public:
	
	WorkerProcess(BertiniRealConfig & new_options, SolverConfiguration & new_solve_options){
		this->program_options = new_options;
		this->solve_options = new_solve_options;
	}
	
	
	
	~WorkerProcess()
	{
		
	}
	
	/**
	 \brief the listen-work loop for workers in an MPI ring.
	 
	 \return SUCCESSFUL flag from process.
	 */
	int main_loop();

};




/**
 \brief reads in projection from file if user specified, creates one otherwise.
 
 currently defaults to create a random real projection with homogeneous value 0;
 
 \param pi the projection vectors to fill.  must be initted already, but not necessarily the correct size.
 \param program_options The current state of Bertini_real.
 \param num_vars how many variables to set up, including the homogenizing variable.
 \param num_projections how many proj vectors to set up.  again, these must already be allocated outside this call.
 */
void get_projection(vec_mp *pi,
					BertiniRealConfig program_options,
					int num_vars,
					int num_projections);




#endif




<|MERGE_RESOLUTION|>--- conflicted
+++ resolved
@@ -114,7 +114,6 @@
 	 */
 	int main_loop();
 
-<<<<<<< HEAD
 	void bertini_real(WitnessSet & W, vec_mp *pi, VertexSet & V);
 	
 	
@@ -124,17 +123,6 @@
 	
 	
 	~UbermasterProcess()
-=======
-	void bertini_real(witness_set & W, vec_mp *pi, vertex_set & V);
-	
-	
-	void critreal(witness_set & W, vec_mp *pi, vertex_set & V);
-	
-	
-	
-	
-	~ubermaster_process()
->>>>>>> df306fbc
 	{
 		
 	}
@@ -175,9 +163,9 @@
 
 /**
  \brief reads in projection from file if user specified, creates one otherwise.
- 
+
  currently defaults to create a random real projection with homogeneous value 0;
- 
+
  \param pi the projection vectors to fill.  must be initted already, but not necessarily the correct size.
  \param program_options The current state of Bertini_real.
  \param num_vars how many variables to set up, including the homogenizing variable.
