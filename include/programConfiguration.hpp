--- conflicted
+++ resolved
@@ -7,11 +7,10 @@
 #include <map>
 #include <getopt.h> 
 #include <queue>
-<<<<<<< HEAD
+
 #include <algorithm>
-=======
 #include <boost/timer/timer.hpp>
->>>>>>> 7f363f75
+
 
 #include "bertini1/bertini_extensions.hpp"
 
