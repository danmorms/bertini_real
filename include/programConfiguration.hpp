--- conflicted
+++ resolved
@@ -722,26 +722,6 @@
 		user_sphere_ = new_val;
 	}
 
-<<<<<<< HEAD
-	/**
-	 \brief get the level of quick.  higher == faster (less robust)
-	 \return the level of quickness
-	 */
-	int quick_run() const
-	{
-		return quick_run_;
-	}
-
-	/**
-	 \brief set the level of quickness
-	 \param new_val the new level
-	 */
-	void quick_run(int new_val)
-	{
-		quick_run_ = new_val;
-	}
-=======
->>>>>>> 93da9d05
 
 
 
