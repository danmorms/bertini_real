*.log
*.aux
*.idx
*.toc
*.synctex.*

*.stl

*.eps
*.png

<<<<<<< HEAD
=======
*.fls
*.bbl
*.glo
*.ilg
*.ind
*.ist
*.xdy
*.fdb_latexmk
*.blg
*.acn

*.mat

*sublime-workspace 

nullspace_left_output
nullspace_left_midpath_data

>>>>>>> ed0f8e13
partitionParse.c

sampler
bertini_real
libpartitionParse*

output*
isosingular_summary
*.out
rawout*
regenSummary
startRPD*
witness_data_*
member_points
main_data
midout*
midpath_data
preproc_data
BRinfo*
Dir_Name
test/*.eps
test/*/*.eps
test/*/*/*.eps
test/*.png
test/*/*.png
test/*/*/*.png
test/*.stl
test/*/*.stl
test/*/*/*.stl
test/*.mat
test/*/*.mat
test/*/*/*.mat
*_solutions
start
start_parameters
failed_paths
final_parameters
func_input
config_real
func_input_real
raw_data
nonhom_start
witness_superset*
witness_points*
incidence_matrix
fail
input_membership_test
input_stabilization_test
input_critslice*
input_midslice*
input_critical_curve
derivative_polynomials_declaration
matlab_nullspace*
deflation_polynomials*
input_dim*
*_dehomogenized
matlab_deflate.m
input_surf_sphere
input_singcurve*
deflation_input_file
W_curve



traces*
Makefile
Makefile.in
install-sh
ltmain.sh
missing
ylwrap
config/*
configure
config.h*
aclocal*
requests
config
config.*
libtool*
ltsugar*
ltoption*
lt-*
stamp-*
lt~*
ltversion*
.dirstamp


*.Po
*.o

<|MERGE_RESOLUTION|>--- conflicted
+++ resolved
@@ -9,8 +9,6 @@
 *.eps
 *.png
 
-<<<<<<< HEAD
-=======
 *.fls
 *.bbl
 *.glo
@@ -29,7 +27,6 @@
 nullspace_left_output
 nullspace_left_midpath_data
 
->>>>>>> ed0f8e13
 partitionParse.c
 
 sampler
